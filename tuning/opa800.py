--- conflicted
+++ resolved
@@ -49,10 +49,6 @@
 ### processing methods ########################################################
 
 
-<<<<<<< HEAD
-def process_motortune(filepath, channel_name, old_curve_filepath, autosave=True,
-                      cutoff_factor=50, output_points_count=25, cutoff=0.0):
-=======
 def process_motortune(filepath, channel_name, old_curve_filepath, 
                       autosave=True, cutoff_factor=50, output_points_count=25, 
                       cutoff=0.1):
@@ -75,7 +71,6 @@
     WrightTools.curve.Curve
         The new tuning curve.
     '''
->>>>>>> 56534003
     channel_name = channel_name
     # make data object
     data = wt_data.from_PyCMDS(filepath, verbose=False)
@@ -134,12 +129,7 @@
     # plot curve
     if autosave:
         curve.save(save_directory=wt_kit.filename_parse(filepath)[0])
-<<<<<<< HEAD
-
-=======
     return curve
-    
->>>>>>> 56534003
 
 def process_tunetest(filepath, channel, max_change=100, autosave=True):
     # recognize kind of scan
