--- conflicted
+++ resolved
@@ -140,11 +140,7 @@
             self.file.attrs['__version__'] = wt5_version
         return self.file.attrs['__version__']
 
-<<<<<<< HEAD
     def _update_natural_namespace(self):
-=======
-    def _update(self):
->>>>>>> 8cd88539
         for name in self.item_names:
             setattr(self, name, self[name])
 
