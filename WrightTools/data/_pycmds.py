"""PyCMDS."""


# --- import --------------------------------------------------------------------------------------


import itertools
import os
import pathlib

import h5py
import numpy as np

import tidy_headers

from ._data import Data
from .. import kit as wt_kit
from .. import units as wt_units


# --- define --------------------------------------------------------------------------------------


__all__ = ["from_PyCMDS"]


# --- from function -------------------------------------------------------------------------------


def from_PyCMDS(filepath, name=None, parent=None, verbose=True, *, collapse=True) -> Data:
    """Create a data object from a single PyCMDS output file.

    Parameters
    ----------
    filepath : path-like
        Path to the .data file
        Can be either a local or remote file (http/ftp).
        Can be compressed with gz/bz2, decompression based on file name.
    name : str or None (optional)
        The name to be applied to the new data object. If None, name is read
        from file.
    parent : WrightTools.Collection (optional)
        Collection to place new data object within. Default is None.
    verbose : bool (optional)
        Toggle talkback. Default is True.

    Returns
    -------
    data
        A Data instance.
    """
    filestr = os.fspath(filepath)
    filepath = pathlib.Path(filepath)

    # header
    ds = np.DataSource(None)
    file_ = ds.open(filestr, "rt")
    headers = tidy_headers.read(file_)
    file_.seek(0)
    # name
    if name is None:  # name not given in method arguments
        data_name = headers["data name"]
    else:
        data_name = name
    if data_name == "":  # name not given in PyCMDS
        data_name = headers["data origin"]
    # create data object
    kwargs = {
        "name": data_name,
        "kind": "PyCMDS",
        "source": filestr,
        "created": headers["file created"],
    }
    if parent is not None:
        data = parent.create_data(**kwargs)
    else:
        data = Data(**kwargs)
    if collapse:
        # array
        arr = np.genfromtxt(file_).T
    # get axes and scanned variables
    axes = []
    for name, identity, units in zip(
        headers["axis names"], headers["axis identities"], headers["axis units"]
    ):
        # points and centers
        points = np.array(headers[name + " points"])
        if name + " centers" in headers.keys():
            centers = headers[name + " centers"]
        else:
            centers = None
        # create
        axis = {
            "points": points,
            "units": units,
            "name": name,
            "identity": identity,
            "centers": centers,
        }
        axes.append(axis)
    shape = tuple([a["points"].size for a in axes])
    for i, ax in enumerate(axes):
        sh = [1] * len(shape)
        sh[i] = len(ax["points"])
        data.create_variable(
            name=ax["name"] + "_points", values=np.array(ax["points"]).reshape(sh)
        )
        if ax["centers"] is not None:
            centers = np.array(ax["centers"])
            sh = list(shape)
            sh[i] = 1
            for j, s in enumerate(sh):
                if centers.size % s:
                    sh[j] = 1
            data.create_variable(
                name=ax["name"] + "_centers", values=np.array(centers.reshape(sh))
            )
    # get assorted remaining things
    # variables and channels
    try:
        signed = iter(headers["channel signed"])
    except KeyError:
        signed = itertools.repeat(False)
<<<<<<< HEAD
    for index, (kind, name) in enumerate(zip(headers["kind"], headers["name"])):
        if collapse:
            _collapse_read_in(data, headers, axes, arr, signed, index, kind, name, shape)
        else:
            _no_collapse_create(data, headers, signed, index, kind, name, shape)
    if not collapse:
        _no_collapse_fill(data, headers, file_, shape)
=======
    for index, kind, name in zip(range(len(arr)), headers["kind"], headers["name"]):
        values = np.full(np.prod(shape), np.nan)
        values[: len(arr[index])] = arr[index]
        values.shape = shape
        if name == "time":
            data.create_variable(name="labtime", values=values)
        if kind == "hardware":
            # sadly, recorded tolerances are not reliable
            # so a bit of hard-coded hacking is needed
            # if this ends up being too fragile, we might have to use the points arrays
            # ---Blaise 2018-01-09
            units = headers["units"][index]
            label = headers["label"][index]
            if (
                "w" in name
                and name.startswith(tuple(data.variable_names))
                and name not in headers["axis names"]
            ):
                inherited_shape = data[name.split("_")[0]].shape
                for i, s in enumerate(inherited_shape):
                    if s == 1:
                        values = np.mean(values, axis=i)
                        values = np.expand_dims(values, i)
            else:
                tolerance = headers["tolerance"][index]
                units = headers["units"][index]
                for i in range(len(shape)):
                    if tolerance is None:
                        break
                    if "d" in name:
                        # This is a hack because delay is particularly
                        # unreliable in tolerance. And 3 fs vs 3 ps is a huge
                        # difference... KFS 2019-2-27
                        if units == "fs":
                            tolerance = 3.0
                        else:
                            tolerance = 0.1
                    if "zero" in name:
                        tolerance = 1e-10
                    if name in headers["axis names"]:
                        if (
                            i == headers["axis names"].index(name)
                            or f"{name}_centers" in data.variable_names
                        ):
                            tolerance = 0
                        else:
                            tolerance = np.inf

                    mean = np.nanmean(values, axis=i)
                    mean = np.expand_dims(mean, i)
                    values, meanexp = wt_kit.share_nans(values, mean)
                    if np.allclose(meanexp, values, atol=tolerance, equal_nan=True):
                        values = mean
            if name in headers["axis names"]:
                points = np.array(headers[name + " points"])
                pointsshape = [1] * values.ndim
                for i, ax in enumerate(axes):
                    if ax["name"] == name:
                        pointsshape[i] = len(points)
                        break
                points.shape = pointsshape
                points = wt_units.converter(points, headers["axis units"][i], units)
                for i in range(points.ndim):
                    if points.shape[i] == 1:
                        points = np.repeat(points, values.shape[i], axis=i)
                if points.size <= values.size:
                    values[np.isnan(values)] = points[np.isnan(values)]
            data.create_variable(name, values=values, units=units, label=label)
        if kind == "channel":
            data.create_channel(name=name, values=values, shape=values.shape, signed=next(signed))
>>>>>>> e1b3bf05
    # axes
    for a in axes:
        expression = a["identity"]
        if expression.startswith("D"):
            expression = expression[1:]
        expression.replace("=D", "=")
        a["expression"] = expression
    data.transform(*[a["expression"] for a in axes])
    for a, u in zip(data.axes, headers["axis units"]):
        if u is not None:
            a.convert(u)
    if (
        headers["system name"] == "fs"
        and int(headers["PyCMDS version"].split(".")[0]) == 0
        and int(headers["PyCMDS version"].split(".")[1]) < 10
    ):
        # in versions of PyCMDS up to (and including) 0.9.0
        # there was an incorrect hard-coded conversion factor between mm and fs
        # this ONLY applied to Newport MFA stages
        # we apply this correction knowing that Newport MFAs were only used on the "fs" system
        # and knowing that the Newport MFAs were always assigned as "d1", "d2" and "d3"
        # ---Blaise 2019-04-09
        for delay in ("d1", "d2", "d3", "d1_points", "d2_points", "d3_points"):
            if delay not in data.variable_names:
                continue
            data[delay][:] *= 6000.671281903963041 / 6671.281903963041
            if verbose:
                print(f"Correction factor applied to {delay}")
    # return
    if verbose:
        print("data created at {0}".format(data.fullpath))
        print("  axes: {0}".format(data.axis_names))
        print("  shape: {0}".format(data.shape))
    return data


def _collapse_read_in(data, headers, axes, arr, signed, index, kind, name, shape):
    values = np.full(np.prod(shape), np.nan)
    values[: len(arr[index])] = arr[index]
    values.shape = shape
    if name == "time":
        for i in range(len(shape)):
            tolerance = 1e-6
            mean = np.nanmean(values, axis=i)
            mean = np.expand_dims(mean, i)
            values, meanexp = wt_kit.share_nans(values, mean)
            if np.allclose(meanexp, values, atol=tolerance, rtol=0, equal_nan=True):
                values = mean
        data.create_variable(name="labtime", values=values)
    if kind == "hardware":
        # sadly, recorded tolerances are not reliable
        # so a bit of hard-coded hacking is needed
        # if this ends up being too fragile, we might have to use the points arrays
        # ---Blaise 2018-01-09
        units = headers["units"][index]
        label = headers["label"][index]
        if (
            "w" in name
            and name.startswith(tuple(data.variable_names))
            and name not in headers["axis names"]
        ):
            inherited_shape = data[name.split("_")[0]].shape
            for i, s in enumerate(inherited_shape):
                if s == 1:
                    values = np.mean(values, axis=i)
                    values = np.expand_dims(values, i)
        else:
            tolerance = headers["tolerance"][index]
            units = headers["units"][index]
            for i in range(len(shape)):
                if tolerance is None:
                    break
                if "d" in name:
                    # This is a hack because delay is particularly
                    # unreliable in tolerance. And 3 fs vs 3 ps is a huge
                    # difference... KFS 2019-2-27
                    if units == "fs":
                        tolerance = 3.0
                    else:
                        tolerance = 0.1
                if "zero" in name:
                    tolerance = 1e-10
                try:
                    assert i == headers["axis names"].index(name)
                    tolerance = 0
                except (ValueError, AssertionError):
                    if (
                        name in headers["axis names"]
                        and "%s_centers" % name not in data.variable_names
                    ):
                        tolerance = np.inf
                mean = np.nanmean(values, axis=i)
                mean = np.expand_dims(mean, i)
                values, meanexp = wt_kit.share_nans(values, mean)
                if np.allclose(meanexp, values, atol=tolerance, rtol=0, equal_nan=True):
                    values = mean
        if name in headers["axis names"]:
            points = np.array(headers[name + " points"])
            pointsshape = [1] * values.ndim
            for i, ax in enumerate(axes):
                if ax["name"] == name:
                    pointsshape[i] = len(points)
                    break
            points.shape = pointsshape
            points = wt_units.converter(points, headers["axis units"][i], units)
            for i in range(points.ndim):
                if points.shape[i] == 1:
                    points = np.repeat(points, values.shape[i], axis=i)
            if points.size <= values.size:
                values[np.isnan(values)] = points[np.isnan(values)]
        data.create_variable(name, values=values, units=units, label=label)
    if kind == "channel":
        data.create_channel(name=name, values=values, shape=values.shape, signed=next(signed))


def _no_collapse_create(data, headers, signed, index, kind, name, shape):
    sh = shape
    if "wa" in headers["name"] and name not in ("wa", "array", "array_signal"):
        sh = list(sh)
        sh[-1] = 1
        sh = tuple(sh)
    if name == "time":
        data.create_variable(name="labtime", dtype=np.dtype(np.float64), shape=sh)
    if kind == "hardware":
        units = headers["units"][index]
        label = headers["label"][index]
        if (
            "w" in name
            and name.startswith(tuple(data.variable_names))
            and name not in headers["axis names"]
        ):
            inherited_shape = data[name.split("_")[0]].shape
        else:
            units = headers["units"][index]
        data.create_variable(name, shape=sh, dtype=np.dtype(np.float64), units=units, label=label)
    if kind == "channel":
        data.create_channel(name=name, shape=sh, dtype=np.dtype(np.float64), signed=next(signed))


def _no_collapse_fill(data, headers, file_, shape):
    frame_size = shape[-1]
    file_.seek(0)
    arr = np.genfromtxt(file_, max_rows=frame_size)
    while arr.size > 0:
        index = tuple(arr[0, 0 : len(shape) - 1].astype(np.int))
        if index[-1] == 0:
            print(index)
        for i, (kind, name) in enumerate(zip(headers["kind"], headers["name"])):
            if kind is None and name != "time":
                continue
            if name == "time":
                name = "labtime"
            if "wa" not in headers["name"] or name in ("wa", "array", "array_signal"):
                h5py.Group.__getitem__(data, name)[index + (...,)] = arr[:, i]
            else:
                h5py.Group.__getitem__(data, name)[index + (...,)] = arr[0, i]
        arr = np.genfromtxt(file_, max_rows=frame_size)<|MERGE_RESOLUTION|>--- conflicted
+++ resolved
@@ -121,7 +121,6 @@
         signed = iter(headers["channel signed"])
     except KeyError:
         signed = itertools.repeat(False)
-<<<<<<< HEAD
     for index, (kind, name) in enumerate(zip(headers["kind"], headers["name"])):
         if collapse:
             _collapse_read_in(data, headers, axes, arr, signed, index, kind, name, shape)
@@ -129,78 +128,6 @@
             _no_collapse_create(data, headers, signed, index, kind, name, shape)
     if not collapse:
         _no_collapse_fill(data, headers, file_, shape)
-=======
-    for index, kind, name in zip(range(len(arr)), headers["kind"], headers["name"]):
-        values = np.full(np.prod(shape), np.nan)
-        values[: len(arr[index])] = arr[index]
-        values.shape = shape
-        if name == "time":
-            data.create_variable(name="labtime", values=values)
-        if kind == "hardware":
-            # sadly, recorded tolerances are not reliable
-            # so a bit of hard-coded hacking is needed
-            # if this ends up being too fragile, we might have to use the points arrays
-            # ---Blaise 2018-01-09
-            units = headers["units"][index]
-            label = headers["label"][index]
-            if (
-                "w" in name
-                and name.startswith(tuple(data.variable_names))
-                and name not in headers["axis names"]
-            ):
-                inherited_shape = data[name.split("_")[0]].shape
-                for i, s in enumerate(inherited_shape):
-                    if s == 1:
-                        values = np.mean(values, axis=i)
-                        values = np.expand_dims(values, i)
-            else:
-                tolerance = headers["tolerance"][index]
-                units = headers["units"][index]
-                for i in range(len(shape)):
-                    if tolerance is None:
-                        break
-                    if "d" in name:
-                        # This is a hack because delay is particularly
-                        # unreliable in tolerance. And 3 fs vs 3 ps is a huge
-                        # difference... KFS 2019-2-27
-                        if units == "fs":
-                            tolerance = 3.0
-                        else:
-                            tolerance = 0.1
-                    if "zero" in name:
-                        tolerance = 1e-10
-                    if name in headers["axis names"]:
-                        if (
-                            i == headers["axis names"].index(name)
-                            or f"{name}_centers" in data.variable_names
-                        ):
-                            tolerance = 0
-                        else:
-                            tolerance = np.inf
-
-                    mean = np.nanmean(values, axis=i)
-                    mean = np.expand_dims(mean, i)
-                    values, meanexp = wt_kit.share_nans(values, mean)
-                    if np.allclose(meanexp, values, atol=tolerance, equal_nan=True):
-                        values = mean
-            if name in headers["axis names"]:
-                points = np.array(headers[name + " points"])
-                pointsshape = [1] * values.ndim
-                for i, ax in enumerate(axes):
-                    if ax["name"] == name:
-                        pointsshape[i] = len(points)
-                        break
-                points.shape = pointsshape
-                points = wt_units.converter(points, headers["axis units"][i], units)
-                for i in range(points.ndim):
-                    if points.shape[i] == 1:
-                        points = np.repeat(points, values.shape[i], axis=i)
-                if points.size <= values.size:
-                    values[np.isnan(values)] = points[np.isnan(values)]
-            data.create_variable(name, values=values, units=units, label=label)
-        if kind == "channel":
-            data.create_channel(name=name, values=values, shape=values.shape, signed=next(signed))
->>>>>>> e1b3bf05
     # axes
     for a in axes:
         expression = a["identity"]
@@ -283,14 +210,13 @@
                         tolerance = 0.1
                 if "zero" in name:
                     tolerance = 1e-10
-                try:
-                    assert i == headers["axis names"].index(name)
-                    tolerance = 0
-                except (ValueError, AssertionError):
+                if name in headers["axis names"]:
                     if (
-                        name in headers["axis names"]
-                        and "%s_centers" % name not in data.variable_names
+                        i == headers["axis names"].index(name)
+                        or f"{name}_centers" in data.variable_names
                     ):
+                        tolerance = 0
+                    else:
                         tolerance = np.inf
                 mean = np.nanmean(values, axis=i)
                 mean = np.expand_dims(mean, i)
@@ -346,8 +272,6 @@
     arr = np.genfromtxt(file_, max_rows=frame_size)
     while arr.size > 0:
         index = tuple(arr[0, 0 : len(shape) - 1].astype(np.int))
-        if index[-1] == 0:
-            print(index)
         for i, (kind, name) in enumerate(zip(headers["kind"], headers["name"])):
             if kind is None and name != "time":
                 continue
