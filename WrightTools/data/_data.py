--- conflicted
+++ resolved
@@ -428,25 +428,19 @@
         for axis in self.axes:
             if axis.units_kind == units_kind:
                 if verbose:
-<<<<<<< HEAD
                     print('axis {} converted from {} to {}'.format(axis.expression, axis.units, 
                                                                    destination_units))
                 axis.convert(destination_units, convert_variables=convert_variables)
-=======
                     print("axis", axis.expression, "converted")
->>>>>>> 5ca0358e
         if convert_variables:
             for var in self.variables:
                 if wt_units.kind(var.units) == units_kind:
                     if verbose:
-<<<<<<< HEAD
                         print('variable {} converted from {} to {}'.format(var.natural_name, 
                                                                            var.units, 
                                                                            destination_units))
                     var.convert(destination_units)
-=======
                         print("variable", var.natural_name, "converted")
->>>>>>> 5ca0358e
         self._on_axes_updated()
 
     def create_channel(self, name, values=None, shape=None, units=None, **kwargs):
