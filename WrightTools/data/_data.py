--- conflicted
+++ resolved
@@ -1828,21 +1828,13 @@
         # get indicies of split
         indicies = []
         for position in positions:
-<<<<<<< HEAD
-            idx = np.argmin(abs(axis.[:] - position))
-=======
             idx = np.argmin(abs(axis[:] - position))
->>>>>>> 3eca9c4d
             indicies.append(idx)
         indicies.sort()
 
         # set direction according to units
         flip = direction == 'above'
-<<<<<<< HEAD
-        if axis[:][-1] < axis[:][0]:
-=======
-        if axis[-1] < axis[:][0]:
->>>>>>> 3eca9c4d
+        if axis[-1] < axis[0]:
             flip = not flip
         if flip:
             indicies = [i - 1 for i in indicies]
