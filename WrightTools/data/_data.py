--- conflicted
+++ resolved
@@ -433,11 +433,7 @@
         new.transform(*self.axis_expressions)
         return new
 
-<<<<<<< HEAD
-    def ichop(self, *args, at=None) -> Generator:
-=======
     def ichop(self, *args, at=None, autoclose=True) -> Generator:
->>>>>>> 6b012da3
         """
         Similar to chop, but an iterable is produced insted of a collection.
         Useful for workflows where only one of the chopped children is needed at a time.
@@ -465,24 +461,6 @@
 
         Examples
         --------
-<<<<<<< HEAD
-        for chop in data.ichop("w1", "w2"):
-            ...
-        """
-        removed_shape, at_axes, at_idx, transform_expression = self._chop_prep(*args, at=at)
-
-        i_digits = int(np.log10(np.prod(removed_shape))) + 1
-        # iterate
-        for i, idx in enumerate(np.ndindex(removed_shape)):
-            name = f"chop{i:0>{i_digits}}"
-            idx = np.array(idx, dtype=object)
-            idx[np.array(removed_shape) == 1] = slice(None)
-            idx[at_axes] = at_idx[at_axes]
-            with closing(self._from_slice(idx, name=name)) as a_slice:
-                a_slice.transform(*transform_expression)
-                yield a_slice
-
-=======
         loop through the select chop elements:
         ```
         is_interesting = lambda d: d.signal[:].mean() > 0.5
@@ -520,7 +498,6 @@
                 a_slice.transform(*transform_expression)
                 yield a_slice
 
->>>>>>> 6b012da3
     def _chop_prep(self, *args, at=None):
         """calculates important objects for performing chop"""
         # parse args
@@ -614,13 +591,10 @@
             Collapse the dataset along one axis.
         split
             Split the dataset while maintaining its dimensionality.
-<<<<<<< HEAD
-=======
         ichop
             iterator version of chop
         at
             select a specific smaller dimension of data at specific coordinates
->>>>>>> 6b012da3
         """
         removed_shape, at_axes, at_idx, transform_expression = self._chop_prep(*args, at=at)
 
