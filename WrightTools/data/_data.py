"""Central data class and associated."""


# --- import --------------------------------------------------------------------------------------


from __future__ import absolute_import, division, print_function, unicode_literals

import collections
import operator
import functools
import posixpath

import numpy as np

import h5py

import scipy
from scipy.interpolate import griddata, interp1d

from .._group import Group
from .. import collection as wt_collection
from .. import exceptions as wt_exceptions
from .. import kit as wt_kit
from .. import units as wt_units
from ._axis import Axis, identifier_to_operator
from ._channel import Channel
from ._variable import Variable


# --- define --------------------------------------------------------------------------------------


__all__ = ['Data']


# --- class ---------------------------------------------------------------------------------------


class Data(Group):
    """Multidimensional dataset."""

    class_name = 'Data'

    def __init__(self, *args, **kwargs):
        kwargs.pop('axis_names', None)
        kwargs.pop('channel_names', None)
        kwargs.pop('constant_names', None)
        self._axes = []
        Group.__init__(self, *args, **kwargs)
        for identifier in self.attrs.get('axes', []):
            identifier = identifier.decode()
            expression, units = identifier.split('{')
            units = units.replace('}', '')
            for i in identifier_to_operator.keys():
                expression = expression.replace(i, identifier_to_operator[i])
            expression = expression.replace(' ', '')  # remove all whitespace
            axis = Axis(self, expression, units.strip())
            self._axes.append(axis)
        # the following are populated if not already recorded
        self.channel_names
        self.constant_names
        self.kind
        self.source
        self.variable_names
        # finish
        self._update_natural_namespace()

    def __repr__(self):
        return '<WrightTools.Data \'{0}\' {1} at {2}>'.format(
            self.natural_name, str(self.axis_names), '::'.join([self.filepath, self.name]))

    @property
    def axes(self):
        return tuple(self._axes)

    @property
    def axis_expressions(self):
        """Axis expressions."""
        return tuple(a.expression for a in self._axes)

    @property
    def axis_names(self):
        """Axis names."""
        return tuple(a.natural_name for a in self._axes)

    @property
    def channel_names(self):
        """Channel names."""
        if 'channel_names' not in self.attrs.keys():
            self.attrs['channel_names'] = np.array([], dtype='S')
        return tuple(s.decode() for s in self.attrs['channel_names'])

    @channel_names.setter
    def channel_names(self, value):
        """Set channel names."""
        self.attrs['channel_names'] = np.array(value, dtype='S')

    @property
    def channels(self):
        """Channels."""
        return tuple(self[n] for n in self.channel_names)

    @property
    def constant_names(self):
        """Constant names."""
        if 'constant_names' not in self.attrs.keys():
            self.attrs['constant_names'] = np.array([], dtype='S')
        return tuple(s.decode() for s in self.attrs['constant_names'])

    @property
    def constants(self):
        """Constants."""
        return tuple(self[n] for n in self.constant_names)

    @property
    def datasets(self):
        """Datasets."""
        return tuple(v for _, v in self.items() if isinstance(v, h5py.Dataset))

    @property
    def dimensionality(self):
        """Get dimensionality of Data object."""
        return len(self._axes)

    @property
    def info(self):
        """Retrieve info dictionary about a Data object."""
        info = collections.OrderedDict()
        info['name'] = self.name
        info['axes'] = self.axis_names
        info['channels'] = self.channel_names
        info['shape'] = self.shape
        return info

    @property
    def kind(self):
        """Kind."""
        if 'kind' not in self.attrs.keys():
            self.attrs['kind'] = 'None'
        value = self.attrs['kind']
        return value if not value == 'None' else None

    @property
    def ndim(self):
        """Get number of dimensions."""
        try:
            assert self._ndim is not None
        except (AssertionError, AttributeError):
            self._ndim = self.variables[0].ndim
        finally:
            return self._ndim

    @property
    def shape(self):
        """Shape."""
        try:
            assert self._shape is not None
        except (AssertionError, AttributeError):
            self._shape = wt_kit.joint_shape(self.channels)
        finally:
            return self._shape

    @property
    def size(self):
        """Size."""
        return functools.reduce(operator.mul, self.shape)

    @property
    def source(self):
        """Source."""
        if 'source' not in self.attrs.keys():
            self.attrs['source'] = 'None'
        value = self.attrs['source']
        return value if not value == 'None' else None

    @property
    def units(self):
        """All axis units."""
        return tuple(a.units for a in self._axes)

    @property
    def variable_names(self):
        """Variable names."""
        if 'variable_names' not in self.attrs.keys():
            self.attrs['variable_names'] = np.array([], dtype='S')
        return tuple(s.decode() for s in self.attrs['variable_names'])

    @variable_names.setter
    def variable_names(self, value):
        """Set variable names."""
        self.attrs['variable_names'] = np.array(value, dtype='S')

    @property
    def variables(self):
        """Variables."""
        try:
            assert self._variables is not None
        except (AssertionError, AttributeError):
            self._variables = [self[n] for n in self.variable_names]
        finally:
            return self._variables

    @property
    def _leaf(self):
        return '{0} {1}'.format(self.natural_name, self.shape)

    def _print_branch(self, prefix, level, depth, verbose):

        def print_leaves(prefix, lis, vline=True):
            for i, item in enumerate(lis):
                if vline:
                    a = '│   '
                else:
                    a = '    '
                if i + 1 == len(lis):
                    b = '└── '
                else:
                    b = '├── '
                s = prefix + a + b + '{0}: {1}'.format(i, item._leaf)
                print(s)

        if verbose:
            # axes
            print(prefix + '├── axes')
            print_leaves(prefix, self.axes)
            # variables
            print(prefix + '├── variables')
            print_leaves(prefix, self.variables)
            # channels
            print(prefix + '└── channels')
            print_leaves(prefix, self.channels, vline=False)
        else:
            # axes
            s = 'axes: '
            s += ', '.join(['{0} ({1})'.format(a.expression, a.units) for a in self.axes])
            print(prefix + '├── ' + s)
            # channels
            s = 'channels: '
            s += ', '.join(self.channel_names)
            print(prefix + '└── ' + s)

    def _update_natural_namespace(self):
        all_names = self.axis_names + self.channel_names + self.constant_names
        if len(all_names) == len(set(all_names)):
            pass
        else:
            raise wt_exceptions.NameNotUniqueError()
        for obj in self.axes + self.channels + self.constants:
            identifier = obj.natural_name
            setattr(self, identifier, obj)
        super()._update_natural_namespace()
        # attrs
        for key, value in self.attrs.items():
            identifier = wt_kit.string2identifier(key)
            if not hasattr(self, identifier):
                setattr(self, identifier, value)

    def bring_to_front(self, channel):
        """Bring a specific channel to the zero-indexed position in channels.

        All other channels get pushed back but remain in order.

        Parameters
        ----------
        channel : int or str
            Channel index or name.
        """
        channel_index = wt_kit.get_index(self.channel_names, channel)
        new = list(self.channel_names)
        new.insert(0, new.pop(channel_index))
        self.channel_names = new

    def chop(self, *args, at={}, parent=None, verbose=True):
        """Divide the dataset into its lower-dimensionality components.

        Parameters
        ----------
        axis : str or int (args)
            Axes of the returned data objects. Strings refer to the names of
            axes in this object, integers refer to their index. Provide multiple
            axes to return multidimensional data objects.
        at : dict (optional)
            Choice of position along an axis. Keys are axis names, values are lists
            ``[position, input units]``. If exact position does not exist,
            the closest valid position is used.
        parent : WrightTools Collection instance (optional)
            Collection to place the new "chop" collection within. Default is
            None (new parent).
        verbose : bool (optional)
            Toggle talkback. Default is True.

        Returns
        -------
        WrightTools Collection
            Collection of chopped data objects.

        Examples
        --------
        >>> data.axis_names
        ['d2', 'w1', 'w2']

        Get all w1 wigners.

        >>> datas = data.chop('d2', 'w1')
        >>> len(datas)
        51

        Get 2D frequency at d2=0 fs.

        >>> datas = data.chop('w1', 'w2', at={'d2': [0, 'fs']})
        >>> len(datas)
        0
        >>> datas[0].axis_names
        ['w1', 'w2']
        >>> datas[0].d2[:]
        0.

        See Also
        --------
        collapse
            Collapse the dataset along one axis.
        split
            Split the dataset while maintaining its dimensionality.
        """
        # parse args
        args = list(args)
        for i, arg in enumerate(args):
            if isinstance(arg, int):
                args[i] = self._axes[i].expression
        # get output collection
        out = wt_collection.Collection(name='chop', parent=parent)
        # get output shape
        kept = args + list(at.keys())
        kept_axes = [self._axes[self.axis_expressions.index(a)] for a in kept]
        removed_axes = [a for a in self._axes if a not in kept_axes]
        removed_shape = wt_kit.joint_shape(removed_axes)
        if removed_shape == ():
            removed_shape = (1,) * self.ndim
        # iterate
        i = 0
        for idx in np.ndindex(removed_shape):
            idx = np.array(idx, dtype=object)
            idx[np.array(removed_shape) == 1] = slice(None)
            for axis, point in at.items():
                point, units = point
                destination_units = self._axes[self.axis_names.index(axis)].units
                point = wt_units.converter(point, units, destination_units)
                axis_index = self.axis_names.index(axis)
                axis = self._axes[axis_index]
                idx[axis_index] = np.argmin(np.abs(axis[tuple(idx)] - point))
            idx = tuple(idx)
            data = out.create_data(name='chop%03i' % i)
            for v in self.variables:
                kwargs = {}
                kwargs['name'] = v.natural_name
                kwargs['values'] = v[idx]
                kwargs['units'] = v.units
                kwargs['label'] = v.label
                data.create_variable(**kwargs)
            for c in self.channels:
                kwargs = {}
                kwargs['name'] = c.natural_name
                kwargs['values'] = c[idx]
                kwargs['units'] = c.units
                kwargs['label'] = c.label
                data.create_channel(**kwargs)
<<<<<<< HEAD
            data.transform([a.expression for a in kept_axes if a.expression not in at.keys()])
            for i, a in enumerate(kept_axes):
                data.axes[i].convert(a.units)
=======
            new_axes = [a.expression for a in kept_axes if a.expression not in at.keys()]
            new_axis_units = [a.units for a in kept_axes if a.expression not in at.keys()]
            data.transform(new_axes)
            for j, units in enumerate(new_axis_units):
                data.axes[j].convert(units)
>>>>>>> 299bec74
            i += 1
        out.flush()
        # return
        if verbose:
            es = [a.expression for a in kept_axes]
            print('chopped data into %d piece(s)' % len(out), 'in', es)
        return out

    def collapse(self, axis, method='integrate'):
        """
        Collapse the dataset along one axis.

        Parameters
        ----------
        axis : int or str
            The axis to collapse along.
        method : {'integrate', 'average', 'sum', 'max', 'min'} (optional)
            The method of collapsing the given axis. Method may also be list
            of methods corresponding to the channels of the object. Default
            is integrate. All methods but integrate disregard NANs.

        See Also
        --------
        chop
            Divide the dataset into its lower-dimensionality components.
        split
            Split the dataset while maintaining its dimensionality.
        """
        raise NotImplementedError
        # get axis index --------------------------------------------------------------------------
        if isinstance(axis, int):
            axis_index = axis
        elif isinstance(axis, str):
            axis_index = self.axis_names.index(axis)
        else:
            raise TypeError("axis: expected {int, str}, got %s" % type(axis))
        # methods ---------------------------------------------------------------------------------
        if isinstance(method, list):
            if len(method) == len(self.channels):
                methods = method
            else:
                print('method argument incompatible in data.collapse')
        elif isinstance(method, str):
            methods = [method for _ in self.channels]
        # collapse --------------------------------------------------------------------------------
        for method, channel in zip(methods, self.channels):
            if method in ['int', 'integrate']:
                channel[:] = np.trapz(
                    y=channel[:], x=self._axes[axis_index][:], axis=axis_index)
            elif method == 'sum':
                channel[:] = np.nansum(channel[:], axis=axis_index)
            elif method in ['max', 'maximum']:
                channel[:] = np.nanmax(channel[:], axis=axis_index)
            elif method in ['min', 'minimum']:
                channel[:] = np.nanmin(channel[:], axis=axis_index)
            elif method in ['ave', 'average', 'mean']:
                channel[:] = np.nanmean(channel[:], axis=axis_index)
            else:
                print('method not recognized in data.collapse')
        # cleanup ---------------------------------------------------------------------------------
        self._axes.pop(axis_index)
        self._update_natural_namespace()

    def convert(self, destination_units, *, convert_variables=False, verbose=True):
        """Convert all compatable axes to given units.

        Parameters
        ----------
        destination_units : str
            Destination units.
        convert_variables : boolean (optional)
            Toggle conversion of stored arrays. Default is False
        verbose : bool (optional)
            Toggle talkback. Default is True.

        See Also
        --------
        Axis.convert
            Convert a single axis object to compatable units. Call on an
            axis object in data.axes or data.constants.
        """
        # get kind of units
        units_kind = wt_units.kind(destination_units)
        # apply to all compatible axes
        for axis in self.axes + self.constants:
            if axis.units_kind == units_kind:
                axis.convert(destination_units, convert_variables=convert_variables)
                if verbose:
                    print('axis', axis.expression, 'converted')

    def create_channel(self, name, values=None, units=None, **kwargs):
        """Append a new channel.

        Parameters
        ----------
        name : string
            Unique name for this channel.
        values : array (optional)
            Array. If None, an empty array equaling the data shape is
            created. Default is None.
        units : string (optional)
            Channel units. Default is None.

        Returns
        -------
        Channel
            Created channel.
        """
        if values is None:
            shape = self.shape
            dtype = np.float64
        else:
            shape = values.shape
            dtype = values.dtype
        # create dataset
        dataset_id = self.require_dataset(name=name, data=values, shape=shape, dtype=dtype,
                                          chunks=True).id
        channel = Channel(self, dataset_id, units=units, **kwargs)
        # finish
        self.attrs['channel_names'] = np.append(self.attrs['channel_names'], name.encode())
        self._update_natural_namespace()
        return channel

    def create_variable(self, name, values=None, units=None, **kwargs):
        """Add new child variable.

        Parameters
        ----------
        name : string
            Unique identifier.
        values : array-like (optional)
            Array to populate variable with. If None, an variable will be filled with NaN.
            Default is None.
        units : string (optional)
            Variable units. Default is None.
        kwargs
            Additional kwargs to variable instantiation.

        Returns
        -------
        WrightTools Variable
            New child variable.
        """
        if values is None:
            shape = self.shape
            dtype = np.float64
        else:
            shape = values.shape
            dtype = values.dtype
        # create dataset
        id = self.require_dataset(name=name, data=values, shape=shape, dtype=dtype).id
        variable = Variable(self, id, units=units, **kwargs)
        # finish
        self.attrs['variable_names'] = np.append(self.attrs['variable_names'], name.encode())
        return variable

    def divide(self, divisor, channel=0, divisor_channel=0):
        """Divide a given channel by another data object.

        Divisor may be self.
        All axes in divisor must be contained in self.

        Parameters
        ----------
        divisor : data
            The denominator in the division.
        channel : int or str
            The channel to divide into. The result will be written into this
            channel.
        divisor_channel : int or str
            The channel in the divisor object to use.
        """
        raise NotImplementedError
        divisor = divisor.copy()
        # map points
        for name in divisor.axis_names:
            if name in self.axis_names:
                axis = getattr(self, name)
                divisor_axis = getattr(divisor, name)
                divisor_axis.convert(axis.units)
                divisor.map_axis(name, axis[:])
            else:
                raise RuntimeError('all axes in divisor must be contained in self')
        # divide
        # transpose so axes of divisor are last (in order)
        axis_indicies = [self.axis_names.index(name) for name in divisor.axis_names]
        axis_indicies.reverse()
        transpose_order = list(range(len(self._axes)))
        for i in range(len(axis_indicies)):
            ai = axis_indicies[i]
            ri = list(range(len(self._axes)))[-(i + 1)]
            transpose_order[ri], transpose_order[ai] = transpose_order[ai], transpose_order[ri]
        self.transpose(transpose_order, verbose=False)
        # get own channel
        if isinstance(channel, int):
            channel_index = channel
        elif isinstance(channel, str):
            channel_index = self.channel_names.index(channel)
        else:
            raise TypeError("channel: expected {int, str}, got %s" % type(channel))
        channel = self.channels[channel_index]
        # get divisor channel
        if isinstance(divisor_channel, int):
            divisor_channel_index = divisor_channel
        elif isinstance(divisor_channel, str):
            divisor_channel_index = divisor.channel_names.index(divisor_channel)
        else:
            raise TypeError("divisor_channel: expected {int, str}, got %s" % type(divisor_channel))
        divisor_channel = divisor.channels[divisor_channel_index]
        # do division
        channel[:] /= divisor_channel[:]
        # transpose out
        self.transpose(transpose_order, verbose=False)

    def flush(self):
        self.attrs['axes'] = [a.identity.encode() for a in self._axes]
        super().flush()

    def get_nadir(self, channel=0):
        """
        Get the coordinates in units of the minimum in a channel.

        Parameters
        ----------
        channel : int or str (optional)
            Channel. Default is 0.

        Returns
        -------
        list of numbers
            Coordinates in units for each axis.
        """
        raise NotImplementedError
        # get channel
        if isinstance(channel, int):
            channel_index = channel
        elif isinstance(channel, str):
            channel_index = self.channel_names.index(channel)
        else:
            raise TypeError("channel: expected {int, str}, got %s" % type(channel))
        channel = self.channels[channel_index]
        # get indicies
        arr = channel[:]
        idxs = np.unravel_index(arr.argmin(), arr.shape)
        # finish
        return [a[i] for a, i in zip(self._axes, idxs)]

    def get_zenith(self, channel=0):
        """
        Get the coordinates in units of the maximum in a channel.

        Parameters
        ----------
        channel : int or str (optional)
            Channel. Default is 0.

        Returns
        -------
        list of numbers
            Coordinates in units for each axis.
        """
        raise NotImplementedError
        # get channel
        if isinstance(channel, int):
            channel_index = channel
        elif isinstance(channel, str):
            channel_index = self.channel_names.index(channel)
        else:
            raise TypeError("channel: expected {int, str}, got %s" % type(channel))
        channel = self.channels[channel_index]
        # get indicies
        arr = channel[:]
        idxs = np.unravel_index(arr.argmax(), arr.shape)
        # finish
        return [a[i] for a, i in zip(self._axes, idxs)]

    def heal(self, channel=0, method='linear', fill_value=np.nan,
             verbose=True):
        """
        Remove nans from channel using interpolation.

        Parameters
        ----------
        channel : int or str (optional)
            Channel to heal. Default is 0.
        method : {'linear', 'nearest', 'cubic'} (optional)
            The interpolation method. Note that cubic interpolation is only
            possible for 1D and 2D data. See `griddata`__ for more information.
            Default is linear.
        fill_value : number-like (optional)
            The value written to pixels that cannot be filled by interpolation.
            Default is nan.
        verbose : bool (optional)
            Toggle talkback. Default is True.


        __ http://docs.scipy.org/doc/scipy/reference/generated/scipy.interpolate.griddata.html


        .. note:: Healing may take several minutes for large datasets.
           Interpolation time goes as nearest, linear, then cubic.


        """
        timer = wt_kit.Timer(verbose=False)
        with timer:
            # channel
            if isinstance(channel, int):
                channel_index = channel
            elif isinstance(channel, str):
                channel_index = self.channel_names.index(channel)
            else:
                raise TypeError("channel: expected {int, str}, got %s" % type(channel))
            channel = self.channels[channel_index]
            values = self.channels[channel_index][:]
            points = [axis[:] for axis in self._axes]
            xi = tuple(np.meshgrid(*points, indexing='ij'))
            # 'undo' gridding
            arr = np.zeros((len(self._axes) + 1, values.size))
            for i in range(len(self._axes)):
                arr[i] = xi[i].flatten()
            arr[-1] = values.flatten()
            # remove nans
            arr = arr[:, ~np.isnan(arr).any(axis=0)]
            # grid data wants tuples
            tup = tuple([arr[i] for i in range(len(arr) - 1)])
            # grid data
            out = griddata(tup, arr[-1], xi, method=method, fill_value=fill_value)
            self.channels[channel_index][:] = out
        # print
        if verbose:
            print('channel {0} healed in {1} seconds'.format(
                channel.name, np.around(timer.interval, decimals=3)))

    def level(self, channel, axis, npts, verbose=True):
        """For a channel, subtract the average value of several points at the edge of a given axis.

        Parameters
        ----------
        channel : int or str
            Channel to level.
        axis : int or str
            Axis to level along.
        npts : int
            Number of points to average for each slice. Positive numbers
            take leading points and negative numbers take trailing points.
        verbose : bool (optional)
            Toggle talkback. Default is True.
        """
        raise NotImplementedError
        # channel ---------------------------------------------------------------------------------
        if isinstance(channel, int):
            channel_index = channel
        elif isinstance(channel, str):
            channel_index = self.channel_names.index(channel)
        else:
            raise TypeError("channel: expected {int, str}, got %s" % type(channel))
        channel = self.channels[channel_index]
        # axis ------------------------------------------------------------------------------------
        if isinstance(axis, int):
            axis_index = axis
        elif isinstance(axis, str):
            axis_index = self.axis_names.index(axis)
        else:
            raise TypeError("axis: expected {int, str}, got %s" % type(axis))
        # verify npts not zero --------------------------------------------------------------------
        npts = int(npts)
        if npts == 0:
            print('cannot level if no sampling range is specified')
            return
        # level -----------------------------------------------------------------------------------
        channel = self.channels[channel_index]
        values = channel[:]
        # transpose so the axis of interest is last
        transpose_order = range(len(values.shape))
        # replace axis_index with zero
        transpose_order = [len(values.shape) - 1 if i ==
                           axis_index else i for i in transpose_order]
        transpose_order[len(values.shape) - 1] = axis_index
        values = values.transpose(transpose_order)
        # subtract
        for index in np.ndindex(values[..., 0].shape):
            if npts > 0:
                offset = np.nanmean(values[index][:npts])
            elif npts < 0:
                offset = np.nanmean(values[index][npts:])
            values[index] = values[index] - offset
        # transpose back
        values = values.transpose(transpose_order)
        # return
        channel[:] = values
        channel._null = 0.
        # print
        if verbose:
            axis = self._axes[axis_index]
            if npts > 0:
                points = axis[:npts]
            if npts < 0:
                points = axis[npts:]
            print('channel', channel.name, 'offset by', axis.name, 'between',
                  int(points.min()), 'and', int(points.max()), axis.units)

    def map_axis(self, axis, points, input_units='same', edge_tolerance=0., verbose=True):
        """Map points of an axis to new points using linear interpolation.

        Out-of-bounds points are written nan.

        Parameters
        ----------
        axis : int or str
            The axis to map onto.
        points : 1D array-like or int
            If array, the new points. If int, new points will have the same
            limits, with int defining the number of evenly spaced points
            between.
        input_units : str (optional)
            The units of the new points. Default is same, which assumes
            the new points have the same units as the axis.
        edge_tolerance : float (optional)
            Axis edge points that are within this amount of the new edge
            points are coerced to the new edge points before interpolation.
            Default is 0.
        verbose : bool (optional)
            Toggle talkback. Default is True.
        """
        raise NotImplementedError
        # get axis index --------------------------------------------------------------------------
        if isinstance(axis, int):
            axis_index = axis
        elif isinstance(axis, str):
            axis_index = self.axis_names.index(axis)
        else:
            raise TypeError("axis: expected {int, str}, got %s" % type(axis))
        axis = self._axes[axis_index]
        # get points ------------------------------------------------------------------------------
        if isinstance(points, int):
            points = np.linspace(axis[0], axis[-1], points)
            input_units = 'same'
        else:
            points = np.array(points)
        # transform points to axis units ----------------------------------------------------------
        if input_units == 'same':
            pass
        else:
            points = wt_units.converter(points, input_units, axis.units)
        # points must be ascending ----------------------------------------------------------------
        flipped = np.zeros(len(self._axes), dtype=np.bool)
        for i in range(len(self._axes)):
            if self._axes[i][0] > self._axes[i][-1]:
                self.flip(i)
                flipped[i] = True
        # handle edge tolerance -------------------------------------------------------------------
        for index in [0, -1]:
            old = axis[index]
            new = points[index]
            if new - edge_tolerance < old < new + edge_tolerance:
                axis[index] = new
        # interpn data ----------------------------------------------------------------------------
        old_points = [a[:] for a in self._axes]
        new_points = [a[:] if a is not axis else points for a in self._axes]
        if len(self._axes) == 1:
            for channel in self.channels:
                function = scipy.interpolate.interp1d(self._axes[0][:], channel[:])
                channel[:] = function(new_points[0])
        else:
            xi = tuple(np.meshgrid(*new_points, indexing='ij'))
            for channel in self.channels:
                values = channel[:]
                channel[:] = scipy.interpolate.interpn(old_points, values, xi,
                                                       method='linear',
                                                       bounds_error=False,
                                                       fill_value=np.nan)
        # cleanup ---------------------------------------------------------------------------------
        for i in range(len(self._axes)):
            if not i == axis_index:
                if flipped[i]:
                    self.flip(i)
        axis[:] = points
        self._update_natural_namespace()

    def offset(self, points, offsets, along, offset_axis,
               units='same', offset_units='same', mode='valid',
               method='linear', verbose=True):
        """Offset one axis based on another axis' values.

        Useful for correcting instrumental artifacts such as zerotune.

        Parameters
        ----------
        points : 1D array-like
            Points.
        offsets : 1D array-like
            Offsets.
        along : str or int
            Axis that points array lies along.
        offset_axis : str or int
            Axis to offset using offsets.
        units : str (optional)
            Units of points array.
        offset_units : str (optional)
            Units of offsets aray.
        mode : {'valid', 'full', 'old'} (optional)
            Define how far the new axis will extend. Points outside of valid
            interpolation range will be written nan.
        method : {'linear', 'nearest', 'cubic'} (optional)
            The interpolation method. Note that cubic interpolation is only
            possible for 1D and 2D data. See `griddata`__ for more information.
            Default is linear.
        verbose : bool (optional)
            Toggle talkback. Default is True.


        __ http://docs.scipy.org/doc/scipy/reference/generated/scipy.interpolate.griddata.html

            >>> points  # an array of w1 points
            >>> offsets  # an array of d1 corrections
            >>> data.offset(points, offsets, 'w1', 'd1')

        """
        raise NotImplementedError
        # axis ------------------------------------------------------------------------------------
        if isinstance(along, int):
            axis_index = along
        elif isinstance(along, str):
            axis_index = self.axis_names.index(along)
        else:
            raise TypeError("along: expected {int, str}, got %s" % type(along))
        axis = self._axes[axis_index]
        # values & points -------------------------------------------------------------------------
        # get values, points, units
        if units == 'same':
            input_units = axis.units
        else:
            input_units = units
        # check offsets is 1D or 0D
        if len(offsets.shape) == 1:
            pass
        else:
            raise RuntimeError('values must be 1D or 0D in offset!')
        # check if units is compatible, convert
        dictionary = getattr(wt_units, axis.units_kind)
        if input_units in dictionary.keys():
            pass
        else:
            raise RuntimeError('units incompatible in offset!')
        points = wt_units.converter(points, input_units, axis.units)
        # create correction array
        function = interp1d(points, offsets, bounds_error=False)
        corrections = function(axis[:])
        # remove nans
        finite_indicies = np.where(np.isfinite(corrections))[0]
        left_pad_width = finite_indicies[0]
        right_pad_width = len(corrections) - finite_indicies[-1] - 1
        corrections = np.pad(corrections[np.isfinite(corrections)],
                             (int(left_pad_width), int(right_pad_width)), mode='edge')
        # do correction ---------------------------------------------------------------------------
        # transpose so axis is last
        transpose_order = np.arange(len(self._axes))
        transpose_order[axis_index] = len(self._axes) - 1
        transpose_order[-1] = axis_index
        self.transpose(transpose_order, verbose=False)
        # get offset axis index
        if isinstance(offset_axis, int):
            offset_axis_index = offset_axis
        elif isinstance(offset_axis, str):
            offset_axis_index = self.axis_names.index(offset_axis)
        else:
            raise TypeError("offset_axis: expected {int, str}, got %s" % type(offset_axis))
        # new points
        new_points = [a[:] for a in self._axes]
        old_offset_axis_points = self._axes[offset_axis_index][:]
        spacing = abs((old_offset_axis_points.max() - old_offset_axis_points.min()) /
                      float(len(old_offset_axis_points)))
        if mode == 'old':
            new_offset_axis_points = old_offset_axis_points
        elif mode == 'valid':
            _max = old_offset_axis_points.max() + corrections.min()
            _min = old_offset_axis_points.min() + corrections.max()
            n = int(abs(np.ceil((_max - _min) / spacing)))
            new_offset_axis_points = np.linspace(_min, _max, n)
        elif mode == 'full':
            _max = old_offset_axis_points.max() + corrections.max()
            _min = old_offset_axis_points.min() + corrections.min()
            n = np.ceil((_max - _min) / spacing)
            new_offset_axis_points = np.linspace(_min, _max, n)
        new_points[offset_axis_index] = new_offset_axis_points
        new_xi = tuple(np.meshgrid(*new_points, indexing='ij'))
        xi = tuple(np.meshgrid(*[a[:] for a in self._axes], indexing='ij'))
        for channel in self.channels:
            # 'undo' gridding
            arr = np.zeros((len(self._axes) + 1, channel[:].size))
            for i in range(len(self._axes)):
                arr[i] = xi[i].flatten()
            arr[-1] = channel[:].flatten()
            # do corrections
            corrections = list(corrections)
            corrections = corrections * int((len(arr[0]) / len(corrections)))
            arr[offset_axis_index] += corrections
            # grid data
            tup = tuple([arr[i] for i in range(len(arr) - 1)])
            # note that rescale is crucial in this operation
            out = griddata(tup, arr[-1], new_xi, method=method,
                           fill_value=np.nan, rescale=True)
            channel[:] = out
        self._axes[offset_axis_index][:] = new_offset_axis_points
        # transpose out
        self.transpose(transpose_order, verbose=False)
        self._update_natural_namespace()

    def remove_channel(self, channel, *, verbose=True):
        """Remove channel from data.

        Parameters
        ----------
        channel : int (index) or str (name)
            Channel to remove.
        verbose : boolean (optional)
            Toggle talkback. Default is True.
        """
        channel_index = wt_kit.get_index(self.channel_names, channel)
        new = list(self.channel_names)
        name = new.pop(channel_index)
        del self[name]
        self.channel_names = new
        if verbose:
            print('channel {0} removed'.format(name))

    def remove_variable(self, variable, *, implied=True, verbose=True):
        """Remove variable from data.

        Parameters
        ----------
        variable : int (index) or str (name)
            Variable to remove.
        implied : boolean (optional)
            Toggle deletion of other variables that start with the same
            name. Default is True.
        verbose : boolean (optional)
            Toggle talkback. Default is True.
        """
        if isinstance(variable, int):
            variable = self.variable_names[variable]
        # find all of the implied variables
        removed = []
        if implied:
            for n in self.variable_names:
                if n.startswith(variable):
                    removed.append(n)
        # check that axes will not be ruined
        for n in removed:
            for a in self._axes:
                if n in a.expression:
                    message = '{0} is contained in axis {1}'.format(n, a.expression)
                    raise RuntimeError(message)
        # do removal
        for n in removed:
            variable_index = wt_kit.get_index(self.variable_names, n)
            new = list(self.variable_names)
            name = new.pop(variable_index)
            del self[name]
            self.variable_names = new
        # finish
        if verbose:
            print('{0} variable(s) removed:'.format(len(removed)))
            for n in removed:
                print('  {0}'.format(n))

    def rename_channels(self, *, verbose=True, **kwargs):
        """Rename a set of channels.

        Parameters
        ----------
        kwargs
            Keyword arguments of the form current:'new'.
        verbose : boolean (optional)
            Toggle talkback. Default is True
        """
        # ensure that items will remain unique
        changed = kwargs.keys()
        for k, v in kwargs.items():
            if v not in changed and v in self.keys():
                raise wt_exceptions.NameNotUniqueError(v)
        # compile references to items that are changing
        new = {}
        for k, v in kwargs.items():
            obj = self[k]
            index = self.channel_names.index(k)
            # rename
            new[v] = obj, index
            obj.instances.pop(obj.fullpath, None)
            obj.natural_name = str(v)
            # remove old references
            del self[k]
        # apply new references
        names = list(self.channel_names)
        for v, value in new.items():
            obj, index = value
            self[v] = obj
            names[index] = v
        self.channel_names = names
        # finish
        if verbose:
            print('{0} channel(s) renamed:'.format(len(kwargs)))
            for k, v in kwargs.items():
                print('  {0} --> {1}'.format(k, v))
        self._update_natural_namespace()

    def rename_variables(self, *, implied=True, verbose=True, **kwargs):
        """Rename a set of variables.

        Parameters
        ----------
        kwargs
            Keyword arguments of the form current:'new'.
        implied : boolean (optional)
            Toggle inclusion of other variables that start with the same
            name. Default is True.
        verbose : boolean (optional)
            Toggle talkback. Default is True
        """
        # find all of the implied variables
        kwargs = collections.OrderedDict(kwargs)
        if implied:
            new = collections.OrderedDict()
            for k, v in kwargs.items():
                for n in self.variable_names:
                    if n.startswith(k):
                        new[n] = n.replace(k, v, 1)
            kwargs = new
        # ensure that items will remain unique
        changed = kwargs.keys()
        for k, v in kwargs.items():
            if v not in changed and v in self.keys():
                raise wt_exceptions.NameNotUniqueError(v)
        # compile references to items that are changing
        new = {}
        for k, v in kwargs.items():
            obj = self[k]
            index = self.variable_names.index(k)
            # rename
            new[v] = obj, index
            obj.instances.pop(obj.fullpath, None)
            obj.natural_name = str(v)
            # remove old references
            del self[k]
        # apply new references
        names = list(self.variable_names)
        for v, value in new.items():
            obj, index = value
            self[v] = obj
            names[index] = v
        self.variable_names = names
        # update axes
        units = self.units
        new = list(self.axis_expressions)
        for i, v in enumerate(kwargs.keys()):
            for j, n in enumerate(new):
                new[j] = n.replace(v, '{%i}' % i)
        for i, n in enumerate(new):
            new[i] = n.format(*kwargs.values())
        self.transform(new)
        for a, u in zip(self._axes, units):
            a.convert(u)
        # finish
        if verbose:
            print('{0} variable(s) renamed:'.format(len(kwargs)))
            for k, v in kwargs.items():
                print('  {0} --> {1}'.format(k, v))
        self._update_natural_namespace()

    def share_nans(self):
        """Share not-a-numbers between all channels.

        If any channel is nan at a given index, all channels will be nan
        at that index after this operation.

        Uses the share_nans method found in wt.kit.
        """
        raise NotImplementedError
        arrs = [c[:] for c in self.channels]
        outs = wt_kit.share_nans(arrs)
        for c, a, in zip(self.channels, outs):
            c[:] = a

    def smooth(self, factors, channel=None, verbose=True):
        """Smooth a channel using an n-dimenional `kaiser window`__.
        Note, all arrays are loaded into memory.

        __ https://en.wikipedia.org/wiki/Kaiser_window

        Parameters
        ----------
        factors : int or list of int
            The smoothing factor. You may provide a list of smoothing factors
            for each axis.
        channel : int or str or None (optional)
            The channel to smooth. If None, all channels will be smoothed.
            Default is None.
        verbose : bool (optional)
            Toggle talkback. Default is True.
        """

        # get factors -----------------------------------------------------------------------------

        if isinstance(factors, list):
            pass
        else:
            dummy = np.zeros(len(self._axes))
            dummy[::] = factors
            factors = list(dummy)
        # get channels ----------------------------------------------------------------------------
        if channel is None:
            channels = self.channels
        else:
            if isinstance(channel, int):
                channel_index = channel
            elif isinstance(channel, str):
                channel_index = self.channel_names.index(channel)
            else:
                raise TypeError("channel: expected {int, str}, got %s" % type(channel))
            channels = [self.channels[channel_index]]
        # smooth ----------------------------------------------------------------------------------
        for channel in channels:
            values = channel[:]
            for axis_index in range(len(factors)):
                factor = factors[axis_index]
                # transpose so the axis of interest is last
                transpose_order = range(len(values.shape))
                # replace axis_index with zero
                transpose_order = [len(values.shape) - 1 if i ==
                                   axis_index else i for i in transpose_order]
                transpose_order[len(values.shape) - 1] = axis_index
                values = values.transpose(transpose_order)
                # get kaiser window
                beta = 5.0
                w = np.kaiser(2 * factor + 1, beta)
                # for all slices...
                for index in np.ndindex(values[..., 0].shape):
                    current_slice = values[index]
                    temp_slice = np.pad(current_slice, int(factor), mode=str('edge'))
                    values[index] = np.convolve(temp_slice, w / w.sum(), mode=str('valid'))
                # transpose out
                values = values.transpose(transpose_order)
            # return array to channel object
            channel[:] = values
        if verbose:
            print('smoothed data')

    def split(self, axis, positions, units='same', direction='below', parent=None, verbose=True):
        """
        Split the data object along a given axis, in units.

        Parameters
        ----------
        axis : int or str
            The axis to split along.
        positions : number-type or 1D array-type
            The position(s) to split at, in units. If a non-exact position is
            given, the closest valid axis position will be used.
        units : str (optional)
            The units of the given positions. Default is same, which assumes
            input units are identical to axis units.
        direction : {'below', 'above'} (optional)
            Choose which group of data the points at positions remains with.
            This decision is based on the value, not the index.
            Consider points [0, 1, 2, 3, 4, 5] and split value [3]. If direction
            is above the returned objects are [0, 1, 2] and [3, 4, 5]. If
            direction is below the returned objects are [0, 1, 2, 3] and
            [4, 5]. Default is below.
        parent : WrightTools.Collection
            The parent collection in which to place the 'split' collection.
        verbose : bool (optional)
            Toggle talkback. Default is True.

        Returns
        -------
        WrightTools.collection.Collection
            A Collection of data objects.
            The order of the objects is such that the axis points retain their original order.

        See Also
        --------
        chop
            Divide the dataset into its lower-dimensionality components.
        collapse
            Collapse the dataset along one axis.
        """
        raise NotImplementedError
        # axis ------------------------------------------------------------------------------------
        if isinstance(axis, int):
            axis_index = axis
        elif isinstance(axis, str):
            axis_index = self.axis_names.index(axis)
        else:
            raise TypeError("axis: expected {int, str}, got %s" % type(axis))
        axis = self._axes[axis_index]
        # indicies --------------------------------------------------------------------------------
        # positions must be iterable and should be a numpy array
        if type(positions) in [int, float]:
            positions = [positions]
        positions = np.array(positions)
        # positions should be in the data units
        if units != 'same':
            positions = wt_units.converter(positions, units, axis.units)
        # get indicies of split
        indicies = []
        for position in positions:
            idx = np.argmin(abs(axis[:] - position))
            indicies.append(idx)
        indicies.sort()
        # set direction according to units
        flip = direction == 'above'
        if axis[-1] < axis[0]:
            flip = not flip
        if flip:
            indicies = [i - 1 for i in indicies]
        # process ---------------------------------------------------------------------------------
        outs = wt_collection.Collection(name='split', parent=parent,
                                        edit_local=parent is not None)
        start = 0
        stop = 0
        for i in range(len(indicies) + 1):
            # get start and stop
            start = stop  # previous value
            if i == len(indicies):
                stop = len(axis)
            else:
                stop = indicies[i] + 1
            # new data object prepare
            new_name = "split%03d" % i
            if stop - start < 1:
                outs.create_data("")
            elif stop - start == 1:
                attrs = dict(self.attrs)
                attrs.pop('name', None)
                new_data = outs.create_data(new_name, **attrs)
                for ax in self._axes:
                    if ax != axis:
                        attrs = dict(ax.attrs)
                        attrs.pop('name', None)
                        attrs.pop('units', None)
                        new_data.create_axis(ax.natural_name, ax[:], ax.units, **attrs)
                slc = [slice(None)] * len(self.shape)
                slc[axis_index] = start
                for ch in self.channels:
                    attrs = dict(ch.attrs)
                    attrs.pop('name', None)
                    attrs.pop('units', None)
                    new_data.create_channel(ch.natural_name, ch[:][slc], ch.units, **attrs)
            else:
                attrs = dict(self.attrs)
                attrs.pop('name', None)
                new_data = outs.create_data(new_name, **attrs)
                for ax in self._axes:
                    if ax == axis:
                        slc = slice(start, stop)
                    else:
                        slc = slice(None)
                    attrs = dict(ax.attrs)
                    attrs.pop('name', None)
                    attrs.pop('units', None)
                    new_data.create_axis(ax.natural_name, ax[slc], ax.units, **attrs)
                slc = [slice(None)] * len(self.shape)
                slc[axis_index] = slice(start, stop)
                for ch in self.channels:
                    attrs = dict(ch.attrs)
                    attrs.pop('name', None)
                    attrs.pop('units', None)
                    new_data.create_channel(ch.natural_name, ch[slc], ch.units, **attrs)
        # post process ----------------------------------------------------------------------------
        if verbose:
            print('split data into {0} pieces along {1}:'.format(len(indicies) + 1,
                  axis.natural_name))
            for i in range(len(outs)):
                new_data = outs[i]
                if new_data is None:
                    print('  {0} : None'.format(i))
                elif len(new_data.shape) < len(self.shape):
                    print('  {0} : {1} {2}(constant)'.format(i, axis.natural_name, axis.units))
                else:
                    new_axis = new_data.axes[axis_index]
                    print('  {0} : {1} to {2} {3} (length {4})'.format(i, new_axis[0],
                                                                       new_axis[-1],
                                                                       new_axis.units,
                                                                       new_axis.size))
        return outs

    def subtract(self, subtrahend, channel=0, subtrahend_channel=0):
        """Subtract a given channel by another data object.

        Subtrahend may be self.
        All axes in subtrahend must be contained in self.

        Parameters
        ----------
        subtrahend : data
            The data being subtracted by. Can be self.
        channel : int or str
            The channel to subtract into. The result will be written into this
            channel.
        subtrahend_channel : int or str
            The channel in the subtrahend object to use.
        """
        raise NotImplementedError
        subtrahend = subtrahend.copy()
        # map points
        for name in subtrahend.axis_names:
            if name in self.axis_names:
                axis = getattr(self, name)
                subtrahend_axis = getattr(subtrahend, name)
                subtrahend_axis.convert(axis.units)
                subtrahend.map_axis(name, axis[:])
            else:
                raise RuntimeError('all axes in divisor must be contained in self')
        # divide
        # transpose so axes of divisor are last (in order)
        axis_indicies = [self.axis_names.index(name) for name in subtrahend.axis_names]
        axis_indicies.reverse()
        transpose_order = range(len(self._axes))
        for i in range(len(axis_indicies)):
            ai = axis_indicies[i]
            ri = range(len(self._axes))[-(i + 1)]
            transpose_order[ri], transpose_order[ai] = transpose_order[ai], transpose_order[ri]
        self.transpose(transpose_order, verbose=False)
        # get own channel
        if isinstance(channel, int):
            channel_index = channel
        elif isinstance(channel, str):
            channel_index = self.channel_names.index(channel)
        else:
            raise TypeError("channel: expected {int, str}, got %s" % type(channel))
        channel = self.channels[channel_index]
        # get subtrahend channel
        if isinstance(subtrahend_channel, int):
            subtrahend_channel_index = subtrahend_channel
        elif isinstance(subtrahend_channel, str):
            subtrahend_channel_index = subtrahend.channel_names.index(subtrahend_channel)
        else:
            raise TypeError("subtrahend_channel: expected {int, str}, got %s" %
                            type(subtrahend_channel))
        subtrahend_channel = subtrahend.channels[subtrahend_channel_index]
        # do division
        channel[:] -= subtrahend_channel[:]
        # transpose out
        self.transpose(transpose_order, verbose=False)

    def transform(self, axes, verbose=True):
        """Transform the data.

        Parameters
        ----------
        axes : list of strings
            List of axes.
        verbose : boolean (optional)
            Toggle talkback. Default is True
        """
        # TODO: ensure that transform does not break data
        # create
        new = []
        current = {a.expression: a for a in self._axes}
        for expression in axes:
            axis = current.get(expression, Axis(self, expression))
            new.append(axis)
        self._axes = new
        # units
        for a in self._axes:
            if a.units is None:
                a.convert(a.variables[0].units)
        # finish
        self.flush()
        self._update_natural_namespace()

    def zoom(self, factor, order=1, verbose=True):
        """Zoom the data array using spline interpolation of the requested order.

        The number of points along each axis is increased by factor.
        See `scipy ndimage`__ for more info.

        __ http://docs.scipy.org/doc/scipy/reference/
                    generated/scipy.ndimage.interpolation.zoom.html

        Parameters
        ----------
        factor : float
            The number of points along each axis will increase by this factor.
        order : int (optional)
            The order of the spline used to interpolate onto new points.
        verbose : bool (optional)
            Toggle talkback. Default is True.
        """
        raise NotImplementedError
        import scipy.ndimage
        # axes
        for axis in self._axes:
            axis[:] = scipy.ndimage.interpolation.zoom(axis[:], factor, order=order)
        # channels
        for channel in self.channels:
            channel[:] = scipy.ndimage.interpolation.zoom(channel[:], factor, order=order)
        # return
        if verbose:
            print('data zoomed to new shape:', self.shape)<|MERGE_RESOLUTION|>--- conflicted
+++ resolved
@@ -365,17 +365,11 @@
                 kwargs['units'] = c.units
                 kwargs['label'] = c.label
                 data.create_channel(**kwargs)
-<<<<<<< HEAD
-            data.transform([a.expression for a in kept_axes if a.expression not in at.keys()])
-            for i, a in enumerate(kept_axes):
-                data.axes[i].convert(a.units)
-=======
             new_axes = [a.expression for a in kept_axes if a.expression not in at.keys()]
             new_axis_units = [a.units for a in kept_axes if a.expression not in at.keys()]
             data.transform(new_axes)
             for j, units in enumerate(new_axis_units):
                 data.axes[j].convert(units)
->>>>>>> 299bec74
             i += 1
         out.flush()
         # return
