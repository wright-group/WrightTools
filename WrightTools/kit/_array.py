--- conflicted
+++ resolved
@@ -27,12 +27,8 @@
     "unique",
     "valid_index",
     "mask_reduce",
-<<<<<<< HEAD
     "enforce_mask_shape",
     "signed",
-=======
-    "enforce_mask_shape" "signed",
->>>>>>> ba3987c8
 ]
 
 
