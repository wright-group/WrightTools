--- conflicted
+++ resolved
@@ -27,11 +27,6 @@
     def __getitem__(self, index):
         if not hasattr(index, '__iter__'):
             index = [index]
-<<<<<<< HEAD
-        types = (slice, type(Ellipsis))
-        lis = [min(s - 1, i) if not isinstance(i, types) else i for s, i in zip(self.shape, index)]
-        return super().__getitem__(tuple(lis))
-=======
         index = wt_kit.valid_index(index, self.shape)
         return super().__getitem__(index)
 
@@ -79,7 +74,6 @@
                 dataset[s] /= value
         self.chunkwise(f, value=value)
         return self
->>>>>>> 49cb335e
 
     def __init__(self, *args, **kwargs):
         super().__init__(*args, **kwargs)
@@ -178,15 +172,6 @@
         self._clear_array_attributes_cache()
         return out
 
-<<<<<<< HEAD
-    def evaluate(self, *args):
-        # TODO: docstring
-        if not hasattr(self, '_rgi'):
-            points = tuple(range(s) for s in self.shape)
-            from scipy import interpolate
-            self._rgi = interpolate.RegularGridInterpolator(points, self[:])
-        return self._rgi(args)
-=======
     def clip(self, min=None, max=None, replace=np.nan):
         """Clip values outside of a defined range.
 
@@ -266,7 +251,6 @@
                 arr[arr < floor] = floor
             dataset[s] = arr
         self.chunkwise(f, floor=floor)
->>>>>>> 49cb335e
 
     def max(self):
         """Maximum, ignorning nans."""
