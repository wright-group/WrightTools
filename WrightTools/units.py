"""Unit and label handling in WrightTools."""


# --- import --------------------------------------------------------------------------------------


import collections

import numpy as np
import warnings

<<<<<<< HEAD
from typing import Tuple
=======
from typing import Dict, List
>>>>>>> 12b08971

# --- define --------------------------------------------------------------------------------------


# units are stored in dictionaries of like kind. format:
#     unit : to native, from native, units_symbol, units_label

# angle units (native: rad)
angle = {"rad": ["x", "x", r"rad"], "deg": ["x/57.2958", "57.2958*x", r"deg"]}

# delay units (native: fs)
fs_per_mm = 3336.
delay = {
    "fs": ["x", "x", r"fs"],
    "ps": ["x*1e3", "x/1e3", r"ps"],
    "ns": ["x*1e6", "x/1e6", r"ns"],
    "mm_delay": ["x*2*fs_per_mm", "x/(2*fs_per_mm)", r"mm"],
}

# energy units (native: nm)
energy = {
    "nm": ["x", "x", r"nm"],
    "wn": ["1e7/x", "1e7/x", r"cm^{-1}"],
    "eV": ["1240./x", "1240./x", r"eV"],
    "meV": ["1240000./x", "1240000./x", r"meV"],
    "Hz": ["2.99792458e17/x", "2.99792458e17/x", r"Hz"],
    "THz": ["2.99792458e5/x", "2.99792458e5/x", r"THz"],
    "GHz": ["2.99792458e8/x", "2.99792458e8/x", r"GHz"],
}

# fluence units (native: uJ per sq. cm)
fluence = {"uJ per sq. cm": ["x", "x", r"\frac{\mu J}{cm^{2}}"]}

# optical density units (native: od)
od = {"mOD": ["1e3*x", "x/1e3", r"mOD"], "OD": ["x", "x", r"OD"]}

# position units (native: mm)
position = {
    "nm_p": ["x/1e6", "1e6/x", r"nm"],
    "um": ["x/1000.", "1000.*x", r"um"],
    "mm": ["x", "x", r"mm"],
    "cm": ["10.*x", "x/10.", r"cm"],
    "in": ["x*0.039370", "0.039370*x", r"in"],
}

# pulse width units (native: FWHM)
pulse_width = {"FWHM": ["x", "x", r"FWHM"]}

# time units (native: s)
time = {
    "fs_t": ["x/1e15", "x*1e15", r"fs"],
    "ps_t": ["x/1e12", "x*1e12", r"ps"],
    "ns_t": ["x/1e9", "x*1e9", r"ns"],
    "us_t": ["x/1e6", "x*1e6", r"us"],
    "ms_t": ["x/1000.", "x*1000.", r"ms"],
    "s_t": ["x", "x", r"s"],
    "m_t": ["x*60.", "x/60.", r"m"],
    "h_t": ["x*3600.", "x/3600.", r"h"],
    "d_t": ["x*86400.", "x/86400.", r"d"],
}

dicts = collections.OrderedDict()  # type: Dict[str, Dict[str, List[str]]]
dicts["angle"] = angle
dicts["delay"] = delay
dicts["energy"] = energy
dicts["time"] = time
dicts["position"] = position
dicts["pulse_width"] = pulse_width
dicts["fluence"] = fluence
dicts["od"] = od


# --- functions -----------------------------------------------------------------------------------


def converter(val, current_unit, destination_unit):
    """Convert from one unit to another.

    Parameters
    ----------
    val : number
        Number to convert.
    current_unit : string
        Current unit.
    destination_unit : string
        Destination unit.

    Returns
    -------
    number
        Converted value.
    """
    x = val
    for dic in dicts.values():
        if current_unit in dic.keys() and destination_unit in dic.keys():
            try:
                native = eval(dic[current_unit][0])
            except ZeroDivisionError:
                native = np.inf
            x = native  # noqa: F841
            try:
                out = eval(dic[destination_unit][1])
            except ZeroDivisionError:
                out = np.inf
            return out
    # if all dictionaries fail
    if current_unit is None and destination_unit is None:
        pass
    else:
        warnings.warn(
            "conversion {0} to {1} not valid: returning input".format(
                current_unit, destination_unit
            )
        )
    return val


def get_symbol(units) -> str:
    """Get default symbol type.

    Parameters
    ----------
    units_str : string
        Units.

    Returns
    -------
    string
        LaTeX formatted symbol.
    """
    if kind(units) == "energy":
        d = {}
        d["nm"] = r"\lambda"
        d["wn"] = r"\bar\nu"
        d["eV"] = r"\hslash\omega"
        d["Hz"] = r"f"
        d["THz"] = r"f"
        d["GHz"] = r"f"
        return d.get(units, "E")
    elif kind(units) == "delay":
        return r"\tau"
    elif kind(units) == "fluence":
        return r"\mathcal{F}"
    elif kind(units) == "pulse_width":
        return r"\sigma"
    else:
        return kind(units)


def get_valid_conversions(units) -> tuple:
    try:
        valid = list(dicts[kind(units)])
    except KeyError:
        return ()
    valid.remove(units)
    return tuple(valid)


def is_valid_conversion(a, b) -> bool:
    for dic in dicts.values():
        if a in dic.keys() and b in dic.keys():
            return True
    if a is None and b is None:
        return True
    else:
        return False


def kind(units):
    """Find the kind of given units.

    Parameters
    ----------
    units : string
        The units of interest

    Returns
    -------
    string
        The kind of the given units. If no match is found, returns None.
    """
    for k, v in dicts.items():
        if units in v.keys():
            return k<|MERGE_RESOLUTION|>--- conflicted
+++ resolved
@@ -9,11 +9,7 @@
 import numpy as np
 import warnings
 
-<<<<<<< HEAD
-from typing import Tuple
-=======
 from typing import Dict, List
->>>>>>> 12b08971
 
 # --- define --------------------------------------------------------------------------------------
 
