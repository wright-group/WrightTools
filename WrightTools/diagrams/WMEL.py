"""WMEL diagrams."""


# --- import --------------------------------------------------------------------------------------


import numpy as np
import matplotlib.pyplot as plt


# --- define --------------------------------------------------------------------------------------


# --- subplot -------------------------------------------------------------------------------------


class Subplot:
    """Subplot containing WMEL."""

    def __init__(
        self,
        ax,
        energies,
        number_of_interactions=4,
        title="",
        title_font_size=16,
        state_names=None,
        virtual=[None],
        state_font_size=14,
        state_text_buffer=0.5,
        label_side="left",
    ):
        """Subplot.

        Parameters
        ----------
        ax : matplotlib axis
            The axis.
        energies : 1D array-like
            Energies (scaled between 0 and 1)
        number_of_interactions : integer
            Number of interactions in diagram.
        title : string (optional)
            Title of subplot. Default is empty string.
        state_names: list of str (optional)
            list of the names of the states
        virtual: list of ints (optional)
            list of indexes of any vitual energy states
        state_font_size: numtype (optional)
            font size for the state lables
        state_text_buffer: numtype (optional)
            space between the energy level bars and the state labels
        """
        self.ax = ax
        self.energies = energies
        self.interactions = number_of_interactions
        self.state_names = state_names

        # Plot Energy Levels
        for i in range(len(self.energies)):
            if i in virtual:
                linestyle = "--"
            else:
                linestyle = "-"
            self.ax.axhline(self.energies[i], color="k", linewidth=2, ls=linestyle, zorder=5)

        # add state names
        if isinstance(state_names, list):
            for i in range(len(self.energies)):
                if label_side == "left":
                    ax.text(
                        -state_text_buffer,
                        energies[i],
                        state_names[i],
                        fontsize=state_font_size,
                        verticalalignment="center",
                        horizontalalignment="center",
                    )
                elif label_side == "right":
                    ax.text(
                        1 + state_text_buffer,
                        energies[i],
                        state_names[i],
                        fontsize=state_font_size,
                        verticalalignment="center",
                        horizontalalignment="center",
                    )
        # calculate interaction_positons
        self.x_pos = np.linspace(0, 1, number_of_interactions)
        # set limits
        self.ax.set_xlim(-0.1, 1.1)
        self.ax.set_ylim(-0.01, 1.01)
        # remove guff
        self.ax.axis("off")
        # title
        self.ax.set_title(title, fontsize=title_font_size)

    def add_arrow(
        self,
        index,
        between,
        kind,
        label="",
        head_length=10,
        head_aspect=1,
        font_size=14,
        color="k",
    ):
        """Add an arrow to the WMEL diagram.

        Parameters
        ----------
        index : integer
            The interaction, or start and stop interaction for the arrow.
        between : 2-element iterable of integers
            The inital and final state of the arrow
        kind : {'ket', 'bra', 'outbra', 'outket'}
            The kind of interaction.
        label : string (optional)
            Interaction label. Default is empty string.
        head_length: number (optional)
            size of arrow head
        font_size : number (optional)
            Label font size. Default is 14.
        color : matplotlib color (optional)
            Arrow color. Default is black.

        Returns
        -------
        [line,arrow_head,text]
        """
        if hasattr(index, "index"):
            x_pos = list(index)
        else:
            x_pos = [index] * 2
        x_pos = [np.linspace(0, 1, self.interactions)[i] for i in x_pos]
        y_pos = [self.energies[between[0]], self.energies[between[1]]]

        # calculate arrow length
        arrow_length = self.energies[between[1]] - self.energies[between[0]]
        arrow_end = self.energies[between[1]]
        if arrow_length > 0:
            direction = 1
        elif arrow_length < 0:
            direction = -1
        else:
            raise ValueError("between invalid!")

        length = abs(y_pos[0] - y_pos[1])
        if kind == "ket":
            line = self.ax.plot(x_pos, y_pos, linestyle="-", color=color, linewidth=2, zorder=9)
        elif kind == "bra":
            line = self.ax.plot(x_pos, y_pos, linestyle="--", color=color, linewidth=2, zorder=9)
        elif kind == "out":
            yi = np.linspace(y_pos[0], y_pos[1], 100)
            xi = (
                np.sin((yi - y_pos[0]) * int((1 / length) * 20) * 2 * np.pi * length) / 40
                + x_pos[0]
            )
            line = self.ax.plot(
                xi[:-5],
                yi[:-5],
                linestyle="-",
                color=color,
                linewidth=2,
                solid_capstyle="butt",
                zorder=9,
            )  # the yi[:-5] simply cuts off 5 line points to not show past the arrowhead
        elif kind == "outbra":
            yi = np.linspace(y_pos[0], y_pos[1], 100)
            xi = (
                np.sin((yi - y_pos[0]) * int((1 / length) * 20) * 2 * np.pi * length) / 40
                + x_pos[0]
            )
            counter = 0
            while counter - 13 <= len(yi):
                subyi = yi[counter : counter + 15]
                subxi = xi[counter : counter + 15]
                line = self.ax.plot(
                    subxi[:-5],
                    subyi[:-5],
                    linestyle="-",
                    color=color,
                    linewidth=2,
                    solid_capstyle="butt",
                    zorder=9,
                )
                counter += 13  # increment must be equal to the while condition
        else:
            raise ValueError("kind is not 'ket', 'bra', 'out' or 'outbra'.")
        # add arrow head
        dx = x_pos[1] - x_pos[0]
        dy = y_pos[1] - y_pos[0]

        xytext = (x_pos[1] - dx * 1e-2, y_pos[1] - dy * 1e-2)
        annotation = self.ax.annotate(
            "",
            xy=(x_pos[1], y_pos[1]),
            xytext=xytext,
            arrowprops=dict(
                fc=color,
                ec=color,
                shrink=0,
                headwidth=head_length * head_aspect,
                headlength=head_length,
                linewidth=0,
                zorder=10,
            ),
            size=25,
        )
        # add text
        text = self.ax.text(
            np.mean(x_pos), -0.15, label, fontsize=font_size, horizontalalignment="center"
        )
        return line, annotation.arrow_patch, text


# --- artist --------------------------------------------------------------------------------------


class Artist:
    """Dedicated WMEL figure artist."""

    def __init__(
        self,
        size,
        energies,
        state_names=None,
        number_of_interactions=4,
        virtual=[None],
        state_font_size=8,
        state_text_buffer=0.5,
    ):
        """Initialize.

        Parameters
        ----------
        size : [columns, rows]
            Layout.
        energies : list of numbers
            State energies.
        state_names : list of strings (optional)
            State names. Default is None.
        number_of_interactions : integer (optional)
            Number of interactions. Default is 4.
        virtual : list of integers (optional)
            Indices of states which are virtual. Default is [None].
        state_font_size : number (optional)
            State font size. Default is 8.
        state_text_buffer : number (optional)
            Size of buffer around state text. Default is 0.5.
        """
        self.cascades = {}  # stores grid address of cascades (if any) for referencing

        # create figure
        figsize = [int(size[0] * ((number_of_interactions + 1.0) / 6)), size[1] * 2.5]
        fig, (subplots) = plt.subplots(size[1], size[0], figsize=figsize)
        self.fig = fig
        # wrap subplots if need be
        if size == [1, 1]:
            self.subplots = np.array([[subplots]])
            plt.subplots_adjust(left=0.3)
        elif size[1] == 1:
            self.subplots = np.array([subplots])
        else:
            self.subplots = subplots
        # add energy levels
        self.energies = energies
        for plot in self.subplots.flatten():
            for i in range(len(self.energies)):
                if i in virtual:
                    linestyle = "--"
                else:
                    linestyle = "-"
                plot.axhline(energies[i], color="k", linewidth=2, linestyle=linestyle)
        # add state names to leftmost plots
        if state_names:
            for i in range(size[1]):
                plot = self.subplots[i][0]
                for j in range(len(self.energies)):
                    plot.text(
                        -state_text_buffer,
                        energies[j],
                        state_names[j],
                        fontsize=state_font_size,
                        verticalalignment="center",
                        horizontalalignment="center",
                    )
        # calculate interaction_positons
        self.x_pos = np.linspace(0, 1, number_of_interactions)
        # plot cleans up a bunch - call it now as well as later
        self.plot()

    def label_rows(self, labels, font_size=15, text_buffer=1.5):
        """Label rows.

        Parameters
        ----------
        labels : list of strings
            Labels.
        font_size : number (optional)
            Font size. Default is 15.
        text_buffer : number
            Buffer around text. Default is 1.5.
        """
        for i in range(len(self.subplots)):
            plot = self.subplots[i][-1]
            plot.text(
                text_buffer,
                0.5,
                labels[i],
                fontsize=font_size,
                verticalalignment="center",
                horizontalalignment="center",
            )

    def label_columns(self, labels, font_size=15, text_buffer=1.15):
        """Label columns.

        Parameters
        ----------
        labels : list of strings
            Labels.
        font_size : number (optional)
            Font size. Default is 15.
        text_buffer : number
            Buffer around text. Default is 1.5.
        """
        for i in range(len(labels)):
            plot = self.subplots[0][i]
            plot.text(
                0.5,
                text_buffer,
                labels[i],
                fontsize=font_size,
                verticalalignment="center",
                horizontalalignment="center",
            )

    def clear_diagram(self, diagram):
        """Clear diagram.

        Parameters
        ----------
        diagram : [column, row]
            Diagram to clear.
        """
        plot = self.subplots[diagram[1]][diagram[0]]
        plot.cla()

    def add_arrow(
        self, diagram, number, between, kind, label="", head_length=0.075, font_size=7, color="k"
    ):
        """Add arrow.

        Parameters
        ----------
        diagram : [column, row]
            Diagram position.
        number : integer
            Arrow position.
        between : [start, stop]
            Arrow span.
        kind : {'ket', 'bra', 'out'}
            Arrow style.
        label : string (optional)
            Arrow label. Default is ''.
        head_length : number (optional)
            Arrow head length. Default 0.075.
        font_size : number (optional)
            Font size. Default is 7.
        color : matplotlib color
            Arrow color. Default is 'k'.

        Returns
        -------
        list
            [line, arrow_head, text]
        """
        column, row = diagram
        x_pos = self.x_pos[number]
        # calculate arrow length
        arrow_length = self.energies[between[1]] - self.energies[between[0]]
        arrow_end = self.energies[between[1]]
        if arrow_length > 0:
            direction = 1
            y_poss = [self.energies[between[0]], self.energies[between[1]] - head_length]
        elif arrow_length < 0:
            direction = -1
            y_poss = [self.energies[between[0]], self.energies[between[1]] + head_length]
        else:
            raise ValueError("Variable between invalid")
        subplot = self.subplots[row][column]
        # add line
        length = abs(y_poss[0] - y_poss[1])
        if kind == "ket":
            line = subplot.plot([x_pos, x_pos], y_poss, linestyle="-", color=color, linewidth=2)
        elif kind == "bra":
            line = subplot.plot([x_pos, x_pos], y_poss, linestyle="--", color=color, linewidth=2)
        elif kind == "out":
            yi = np.linspace(y_poss[0], y_poss[1], 100)
            xi = (
                np.sin((yi - y_poss[0]) * int((1 / length) * 20) * 2 * np.pi * length) / 40 + x_pos
            )
            line = subplot.plot(
                xi, yi, linestyle="-", color=color, linewidth=2, solid_capstyle="butt"
            )
        else:
            raise ValueError("unexpected value for 'kind': {kind}, expected ('ket', 'bra', 'out')")
        # add arrow head
        arrow_head = subplot.arrow(
            self.x_pos[number],
            arrow_end - head_length * direction,
            0,
            0.0001 * direction,
            head_width=head_length * 2,
            head_length=head_length,
            fc=color,
            ec=color,
            linestyle="solid",
            linewidth=0,
        )
        # add text
        text = subplot.text(
            self.x_pos[number], -0.1, label, fontsize=font_size, horizontalalignment="center"
        )
        return line, arrow_head, text

    def plot(self, save_path=None, close=False, bbox_inches="tight", pad_inches=1):
        """Plot figure.

        Parameters
        ----------
        save_path : string (optional)
            Save path. Default is None.
        close : boolean (optional)
            Toggle automatic figure closure after plotting.
            Default is False.
        bbox_inches : number (optional)
            Bounding box size, in inches. Default is 'tight'.
        pad_inches : number (optional)
            Pad inches. Default is 1.
        """
        # final manipulations
        for plot in self.subplots.flatten():
            # set limits
            plot.set_xlim(-0.1, 1.1)
            plot.set_ylim(-0.1, 1.1)
            # remove guff
            plot.axis("off")
        # save
        if save_path:
            plt.savefig(
                save_path,
                transparent=True,
                dpi=300,
                bbox_inches=bbox_inches,
                pad_inches=pad_inches,
            )
        # close
        if close:
            plt.close()

    def add_cascade(
        self,
        diagram,
        number,
        number_of_interactions=4,
        titles=[None],
        title_font_size=16,
        state_names=None,
        virtual=[None],
        state_font_size=14,
        state_text_buffer=0.5,
        label_side="left",
        bbox_adjust=[0.2, 0.9, 0.2, 0.78],
        transfer_arrow_linewidth=1.5,
        transfer_arrow_offset=[0.5, 5],
    ):
        """Add cascading process as plot.

        Parameters
        ---------
        diagram : [row,column]
            row and column positions to place the cascade in the artist grid.
        number : int
            number of cascading processes to add in series
        number_of_interactions : int (optional)
            number of interactions for each sub process.
            Equal for all subprocesses. Default is 4.
        titles : list of str (optional)
            list of title for each process. Default is [None]
        title_font_size : int (optional)
            set the title font size. Default is 16
        state_names : list of str (optional)
            list of state names. Default is None
        virtal : list of int (optional)
            list of indices of virtual states. Default is [None]
        state_font_size : int (optional)
            set the font size for the labels. Default is 14
        state_text_buffer : float (optional)
            set the state text buffer. Default is 0.5
        label_side : str (optional)
            set the side on which the state label will appear. Either 'left' or 'right'. Default is 'left'
        bbox_adjust : list of floats (optional)
            adjusts the left, right, bottom, and top bounds of the cascade diagram. Default is bbox_adjust=[0.2, 0.9, 0.2, 0.78]
        transfer_arrow_linewidth = float (ooptional)
            adjusts the thickness of the arrow between cascading WMEL diagrams
        transfer_arrow_offset = [x_offset, y_offset] (optional)
            adjusts the label of the energy transfer arrow along the x and y axis
        """

        x, y = diagram[0], diagram[1]
        self.clear_diagram([x, y])  # clear prev. added single process in grid
        self.cascades[f"[{x},{y}]"] = []  # store list of cascades in grid for iteration

        gridspec = (
            self.subplots[x, y].get_subplotspec().get_gridspec()
        )  # get grid spec to confine cascade
        sfig = self.fig.add_subfigure(gridspec[x, y])  # create subfigure

        bbox = self.subplots[x - 1][y].get_position()  # get grid box position for cascade
        spec = {
            "width_ratios": [1 + 0 ** (i % 2) for i in range(3 * number - 3)]
        }  # define width ratios for subplots
        casc_subplot = sfig.subplots(
            1, 3 * number - 3, gridspec_kw=spec, subplot_kw={"position": bbox}
        )  # make subplots

        # empirical adjustment to subfigure bbox to align levels with other row plots
        sfig.subplots_adjust(
            left=bbox_adjust[0], bottom=bbox_adjust[2], right=bbox_adjust[1], top=bbox_adjust[3]
        )

        # plot the arrows between cascading processes as a sine arrow
        for arrowindex, arrowplot in enumerate(casc_subplot.flatten()[:-1]):
            if arrowindex % 2 == 1:
                xout = np.linspace(0, 4, 100)
                yout = [np.sin(x * 2 * np.pi) for x in xout]
                arrowplot.plot(xout, yout, color="k", linewidth=transfer_arrow_linewidth)
                arrowplot.set_ylim(-20, 20)  # sets the visible amplitude of the sine wave
                arr_lbl_x, arr_lbl_y = transfer_arrow_offset[0], transfer_arrow_offset[1]
                arrowplot.annotate(
                    r"$\mathrm{\hbar}$$\mathrm{\omega}$",
                    [xout[len(xout) // 4] - arr_lbl_x, yout[len(yout) // 2] + arr_lbl_y],
                )  # adds hv label
                arrowplot.arrow(
                    xout[-2], yout[-2], 0.0001, 0, head_width=2, head_length=1, fc="k", ec="k"
                )  # add arrowhead

        # plot the cascade's processes' diagrams
        for ind, plot in enumerate(casc_subplot.flatten()):
            plot.axis("off")
            if ind % 2 == 0:
                if titles != [None]:
                    subtitles = []
                    for t in titles:
                        subtitles.append(t)
                        subtitles.append("")
                elif titles == [None]:
                    subtitles = [""] * (2 * number_of_interactions)
                print(subtitles)
<<<<<<< HEAD
                if ind==0 and label_side=='left': #append label only to left of left-most plot
                    casc_wmel = Subplot(plot,energies=self.energies, number_of_interactions=number_of_interactions, title=subtitles[ind], title_font_size=title_font_size, state_names=state_names, virtual=virtual, state_font_size=state_font_size, state_text_buffer=state_text_buffer, label_side=label_side) #Uses the Subplot class to make the each process diagram      
                if ind==len(subtitles)-2 and label_side=='right': #append label only to right of right-most plot
                    casc_wmel = Subplot(plot,energies=self.energies, number_of_interactions=number_of_interactions, title=subtitles[ind], title_font_size=title_font_size, state_names=state_names, virtual=virtual, state_font_size=state_font_size, state_text_buffer=state_text_buffer, label_side=label_side) #Uses the Subplot class to make the each process diagram      
                else: #make non-labeled plots  
                    casc_wmel = Subplot(plot,energies=self.energies, number_of_interactions=number_of_interactions, title=subtitles[ind], title_font_size=title_font_size, virtual=virtual) #Uses the Subplot class to make the each process diagram    
                self.cascades[f'[{x},{y}]'].append(casc_wmel) 
                         
    def add_cascade_arrow(self, diagram, cascade_number, index, between, kind, label="", head_length=10, head_aspect=1, font_size=14, color='k'):
=======
                if ind == 0 and label_side == "left":
                    casc_wmel = Subplot(
                        plot,
                        energies=self.energies,
                        number_of_interactions=number_of_interactions,
                        title=subtitles[ind],
                        title_font_size=title_font_size,
                        state_names=state_names,
                        virtual=virtual,
                        state_font_size=state_font_size,
                        state_text_buffer=state_text_buffer,
                        label_side=label_side,
                    )  # Uses the Subplot class to make the each process diagram

                if ind == len(subtitles) - 2 and label_side == "right":
                    casc_wmel = Subplot(
                        plot,
                        energies=self.energies,
                        number_of_interactions=number_of_interactions,
                        title=subtitles[ind],
                        title_font_size=title_font_size,
                        state_names=state_names,
                        virtual=virtual,
                        state_font_size=state_font_size,
                        state_text_buffer=state_text_buffer,
                        label_side=label_side,
                    )  # Uses the Subplot class to make the each process diagram

                else:
                    casc_wmel = Subplot(
                        plot,
                        energies=self.energies,
                        number_of_interactions=number_of_interactions,
                        title=subtitles[ind],
                        title_font_size=title_font_size,
                        virtual=virtual,
                    )  # Uses the Subplot class to make the each process diagram
                self.cascades[f"[{x},{y}]"].append(casc_wmel)

    def add_cascade_arrow(
        self,
        diagram,
        cascade_number,
        index,
        between,
        kind,
        label="",
        head_length=10,
        head_aspect=1,
        font_size=14,
        color="k",
    ):
>>>>>>> fa9ef584
        """Add arrow to cascade subprocess.

        Parameters
        ----------

        diagram : [row,column]
            row and column indices location of the cascade in the figure.
        cascade_number : int
            index of subprocess to add the arrow
        index : int
            interaction index in the subprocess to which the arrow will be added
        between : [start,stop]
            start and stop energy level indeces from which the arrow will point to
        kind : {'bra', 'ket', 'out'}
            the kind of interaction to add
        label : str (optional)
            interaction label. Default is ""
        head_length : int (optional)
            interaction arrow head length. Default is 10
        head_aspect : int (optional)
            set arrow head aspect ratio. Default is 1
        font_size : int (optional)
            set label font size. Default is 14
        color : str (optional)
            set arrow color. Default is black
        """

        x, y = diagram[0], diagram[1]
        self.cascades[f"[{x},{y}]"][cascade_number].add_arrow(
            index,
            between,
            kind,
            label=label,
            head_length=head_length,
            head_aspect=head_aspect,
            font_size=font_size,
            color=color,
        )<|MERGE_RESOLUTION|>--- conflicted
+++ resolved
@@ -559,18 +559,6 @@
                         subtitles.append("")
                 elif titles == [None]:
                     subtitles = [""] * (2 * number_of_interactions)
-                print(subtitles)
-<<<<<<< HEAD
-                if ind==0 and label_side=='left': #append label only to left of left-most plot
-                    casc_wmel = Subplot(plot,energies=self.energies, number_of_interactions=number_of_interactions, title=subtitles[ind], title_font_size=title_font_size, state_names=state_names, virtual=virtual, state_font_size=state_font_size, state_text_buffer=state_text_buffer, label_side=label_side) #Uses the Subplot class to make the each process diagram      
-                if ind==len(subtitles)-2 and label_side=='right': #append label only to right of right-most plot
-                    casc_wmel = Subplot(plot,energies=self.energies, number_of_interactions=number_of_interactions, title=subtitles[ind], title_font_size=title_font_size, state_names=state_names, virtual=virtual, state_font_size=state_font_size, state_text_buffer=state_text_buffer, label_side=label_side) #Uses the Subplot class to make the each process diagram      
-                else: #make non-labeled plots  
-                    casc_wmel = Subplot(plot,energies=self.energies, number_of_interactions=number_of_interactions, title=subtitles[ind], title_font_size=title_font_size, virtual=virtual) #Uses the Subplot class to make the each process diagram    
-                self.cascades[f'[{x},{y}]'].append(casc_wmel) 
-                         
-    def add_cascade_arrow(self, diagram, cascade_number, index, between, kind, label="", head_length=10, head_aspect=1, font_size=14, color='k'):
-=======
                 if ind == 0 and label_side == "left":
                     casc_wmel = Subplot(
                         plot,
@@ -585,7 +573,7 @@
                         label_side=label_side,
                     )  # Uses the Subplot class to make the each process diagram
 
-                if ind == len(subtitles) - 2 and label_side == "right":
+                elif ind == len(subtitles) - 2 and label_side == "right":
                     casc_wmel = Subplot(
                         plot,
                         energies=self.energies,
@@ -623,7 +611,6 @@
         font_size=14,
         color="k",
     ):
->>>>>>> fa9ef584
         """Add arrow to cascade subprocess.
 
         Parameters
