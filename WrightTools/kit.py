--- conflicted
+++ resolved
@@ -981,17 +981,10 @@
             1000.
         ignore_nans : boolean (optional)
             Toggle removle of nans. Default is True.
-<<<<<<< HEAD
             
         
         .. note:: Use k=1 and s=0 for a linear interplation.
-=======
-
-
-        Note
-        ----
-        Use k=1 and s=0 for a linear interplation.
->>>>>>> fbe71b5b
+
         '''
         # import
         from scipy.interpolate import UnivariateSpline
@@ -1091,20 +1084,11 @@
     be if you can make assumptions about your list.
 
     Adapted from http://stackoverflow.com/questions/2158395
-<<<<<<< HEAD
     
         >>> l = [[[1, 2, 3], [4, 5]], 6]
         >>> wt.kit.flatten_list(l)
         [1, 2, 3, 4, 5, 6]
 
-=======
-
-    Example
-    -------
-    >>> l = [[[1, 2, 3], [4, 5]], 6]
-    >>> wt.kit.flatten_list(l)
-    [1, 2, 3, 4, 5, 6]
->>>>>>> fbe71b5b
     '''
     listIsNested = True
     while listIsNested:  # outer loop
