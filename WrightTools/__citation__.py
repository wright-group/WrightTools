"""Define WrightTools citation."""

import pathlib

__all__ = ["__citation__"]

here = pathlib.Path(__file__).parent

<<<<<<< HEAD
with open(here / "CITATION") as f:
=======
with open(str(here / "CITATION")) as f:
>>>>>>> 6b012da3
    # remove extra whitespace
    __citation__ = " ".join(f.read().split())<|MERGE_RESOLUTION|>--- conflicted
+++ resolved
@@ -6,10 +6,6 @@
 
 here = pathlib.Path(__file__).parent
 
-<<<<<<< HEAD
-with open(here / "CITATION") as f:
-=======
 with open(str(here / "CITATION")) as f:
->>>>>>> 6b012da3
     # remove extra whitespace
     __citation__ = " ".join(f.read().split())