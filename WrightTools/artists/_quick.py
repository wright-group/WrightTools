"""Quick plotting."""


# --- import --------------------------------------------------------------------------------------


from contextlib import closing
import os

import numpy as np

import matplotlib.pyplot as plt

from ._helpers import _title, create_figure, plot_colorbar, savefig
from ._colors import colormaps
from .. import kit as wt_kit


# --- define --------------------------------------------------------------------------------------


__all__ = ["quick1D", "quick2D"]


# --- general purpose plotting functions ----------------------------------------------------------


def quick1D(
    data,
    axis=0,
    at={},
    channel=0,
    *,
    local=False,
    autosave=False,
    save_directory=None,
    fname=None,
    verbose=True
):
    """Quickly plot 1D slice(s) of data.

    Parameters
    ----------
    data : WrightTools.Data object
        Data to plot.
    axis : string or integer (optional)
        Expression or index of axis. Default is 0.
    at : dictionary (optional)
        Dictionary of parameters in non-plotted dimension(s). If not
        provided, plots will be made at each coordinate.
    channel : string or integer (optional)
        Name or index of channel to plot. Default is 0.
    local : boolean (optional)
        Toggle plotting locally. Default is False.
    autosave : boolean (optional)
         Toggle autosave. Default is False.
    save_directory : string (optional)
         Location to save image(s). Default is None (auto-generated).
    fname : string (optional)
         File name. If None, data name is used. Default is None.
    verbose : boolean (optional)
        Toggle talkback. Default is True.

    Returns
    -------
    list of strings
        List of saved image files (if any).
    """
    # channel index
    channel_index = wt_kit.get_index(data.channel_names, channel)
    shape = data.channels[channel_index].shape
    collapse = [i for i in range(len(shape)) if shape[i] == 1]
    at = at.copy()
    at.update({c: 0 for c in collapse})
    # prepare data
    with closing(data.chop(axis, at=at, verbose=False)) as chopped:
        # prepare figure
        fig = None
        if len(chopped) > 10:
            if not autosave:
                print("more than 10 images will be generated: forcing autosave")
                autosave = True
        # prepare output folders
        if autosave:
            if save_directory:
                pass
            else:
                if len(chopped) == 1:
                    save_directory = os.getcwd()
                    if fname:
                        pass
                    else:
                        fname = data.natural_name
                else:
                    folder_name = "quick1D " + wt_kit.TimeStamp().path
                    os.mkdir(folder_name)
                    save_directory = folder_name
        # determine ymin and ymax for global axis scale
        data_channel = data.channels[channel_index]
        ymin, ymax = data_channel.min(), data_channel.max()
        dynamic_range = ymax - ymin
        ymin -= dynamic_range * 0.05
        ymax += dynamic_range * 0.05
        if np.sign(ymin) != np.sign(data_channel.min()):
            ymin = 0
        if np.sign(ymax) != np.sign(data_channel.max()):
            ymax = 0
        # chew through image generation
        out = []
        for i, d in enumerate(chopped.values()):
            # unpack data -------------------------------------------------------------------------
            axis = d.axes[0]
            xi = axis.full
            channel = d.channels[channel_index]
            zi = channel[:]
            # create figure ------------------------------------------------------------------------
            aspects = [[[0, 0], 0.5]]
            fig, gs = create_figure(width="single", nrows=1, cols=[1], aspects=aspects)
            ax = plt.subplot(gs[0, 0])
            # plot --------------------------------------------------------------------------------
            plt.plot(xi, zi, lw=2)
            plt.scatter(xi, zi, color="grey", alpha=0.5, edgecolor="none")
            # decoration --------------------------------------------------------------------------
            plt.grid()
            # limits
            if local:
                pass
            else:
                plt.ylim(ymin, ymax)
            # label axes
            ax.set_xlabel(axis.label, fontsize=18)
            ax.set_ylabel(channel.natural_name, fontsize=18)
            plt.xticks(rotation=45)
            plt.axvline(0, lw=2, c="k")
            plt.xlim(xi.min(), xi.max())
            # add constants to title
            ls = []
            for constant in d.constants:
                ls.append(constant.label)
            title = ", ".join(ls)
            _title(fig, data.natural_name, subtitle=title)
            # variable marker lines
            for constant in d.constants:
                if constant.units is not None:
                    if axis.units_kind == constant.units_kind:
                        constant.convert(axis.units)
                        plt.axvline(constant.value, color="k", linewidth=4, alpha=0.25)
            # save --------------------------------------------------------------------------------
            if autosave:
                if fname:
                    file_name = fname + " " + str(i).zfill(3)
                else:
                    file_name = str(i).zfill(3)
                fpath = os.path.join(save_directory, file_name + ".png")
                savefig(fpath, fig=fig, facecolor="white")
                plt.close()
                if verbose:
                    print("image saved at", fpath)
                out.append(fpath)
    return out


def quick2D(
    data,
    xaxis=0,
    yaxis=1,
    at={},
    channel=0,
    *,
    cmap=None,
    contours=0,
    pixelated=True,
    dynamic_range=False,
    local=False,
    contours_local=True,
    autosave=False,
    save_directory=None,
    fname=None,
    verbose=True
):
    """Quickly plot 2D slice(s) of data.

    Parameters
    ----------
    data : WrightTools.Data object.
        Data to plot.
    xaxis : string or integer (optional)
        Expression or index of horizontal axis. Default is 0.
    yaxis : string or integer (optional)
        Expression or index of vertical axis. Default is 1.
    at : dictionary (optional)
        Dictionary of parameters in non-plotted dimension(s). If not
        provided, plots will be made at each coordinate.
    cmap : Colormap
        Colormap to use.  If None, will use "default" or "signed" depending on channel values.
    channel : string or integer (optional)
        Name or index of channel to plot. Default is 0.
    contours : integer (optional)
        The number of black contour lines to add to the plot. Default is 0.
    pixelated : boolean (optional)
        Toggle between pcolor and contourf (deulaney) plotting backends.
        Default is True (pcolor).
    dynamic_range : boolean (optional)
        Force the colorbar to use all of its colors. Only changes behavior
        for signed channels. Default is False.
    local : boolean (optional)
        Toggle plotting locally. Default is False.
    contours_local : boolean (optional)
        Toggle plotting black contour lines locally. Default is True.
    autosave : boolean (optional)
         Toggle autosave. Default is False.
    save_directory : string (optional)
         Location to save image(s). Default is None (auto-generated).
    fname : string (optional)
         File name. If None, data name is used. Default is None.
    verbose : boolean (optional)
        Toggle talkback. Default is True.

    Returns
    -------
    list of strings
        List of saved image files (if any).
    """
    # channel index
    channel_index = wt_kit.get_index(data.channel_names, channel)
    shape = data.channels[channel_index].shape
    collapse = [i for i in range(len(shape)) if shape[i] == 1]
    at = at.copy()
    at.update({c: 0 for c in collapse})
    # prepare data
<<<<<<< HEAD
    with closing(data.chop(xaxis, yaxis, at=at, verbose=False)) as chopped:
        # colormap
        # get colormap
        if data.channels[channel_index].signed:
            cmap = "signed"
=======
    chopped = data.chop(xaxis, yaxis, at=at, verbose=False)
    # colormap
    # get colormap
    if cmap is None:
        if data.channels[channel_index].signed:
            cmap = "signed"
        else:
            cmap = "default"
        cmap = colormaps[cmap]
        cmap.set_bad([0.75] * 3, 1.0)
        cmap.set_under([0.75] * 3, 1.0)
    # fname
    if fname is None:
        fname = data.natural_name
    # autosave
    if len(chopped) > 10:
        if not autosave:
            print("more than 10 images will be generated: forcing autosave")
            autosave = True
    # output folder
    if autosave:
        if save_directory:
            pass
        else:
            if len(chopped) == 1:
                save_directory = os.getcwd()
            else:
                folder_name = "quick2D " + wt_kit.TimeStamp().path
                os.mkdir(folder_name)
                save_directory = folder_name
    # loop through image generation
    out = []
    for i, d in enumerate(chopped.values()):
        # unpack data -----------------------------------------------------------------------------
        xaxis = d.axes[0]
        xlim = xaxis.min(), xaxis.max()
        yaxis = d.axes[1]
        ylim = yaxis.min(), yaxis.max()
        channel = d.channels[channel_index]
        zi = channel[:]
        zi = np.ma.masked_invalid(zi)
        # create figure ---------------------------------------------------------------------------
        if xaxis.units == yaxis.units:
            xr = xlim[1] - xlim[0]
            yr = ylim[1] - ylim[0]
            aspect = np.abs(yr / xr)
            if 3 < aspect or aspect < 1 / 3.0:
                # TODO: raise warning here
                aspect = np.clip(aspect, 1 / 3.0, 3.0)
>>>>>>> 60e5e0ca
        else:
            cmap = "default"
        cmap = colormaps[cmap]
        cmap.set_bad([0.75] * 3, 1.0)
        cmap.set_under([0.75] * 3, 1.0)
        # fname
        if fname is None:
            fname = data.natural_name
        # autosave
        if len(chopped) > 10:
            if not autosave:
                print("more than 10 images will be generated: forcing autosave")
                autosave = True
        # output folder
        if autosave:
            if save_directory:
                pass
            else:
                if len(chopped) == 1:
                    save_directory = os.getcwd()
                else:
                    folder_name = "quick2D " + wt_kit.TimeStamp().path
                    os.mkdir(folder_name)
                    save_directory = folder_name
        # loop through image generation
        out = []
        for i, d in enumerate(chopped.values()):
            # unpack data -------------------------------------------------------------------------
            xaxis = d.axes[0]
            xlim = xaxis.min(), xaxis.max()
            yaxis = d.axes[1]
            ylim = yaxis.min(), yaxis.max()
            channel = d.channels[channel_index]
            zi = channel[:]
            zi = np.ma.masked_invalid(zi)
            # create figure -----------------------------------------------------------------------
            if xaxis.units == yaxis.units:
                xr = xlim[1] - xlim[0]
                yr = ylim[1] - ylim[0]
                aspect = np.abs(yr / xr)
                if 3 < aspect or aspect < 1 / 3.0:
                    # TODO: raise warning here
                    aspect = np.clip(aspect, 1 / 3.0, 3.0)
            else:
                aspect = 1
            fig, gs = create_figure(
                width="single", nrows=1, cols=[1, "cbar"], aspects=[[[0, 0], aspect]]
            )
            ax = plt.subplot(gs[0])
            ax.patch.set_facecolor("w")
            # levels ------------------------------------------------------------------------------
            if channel.signed:
                if local:
                    limit = channel.mag()
                else:
                    data_channel = data.channels[channel_index]
                    if dynamic_range:
                        limit = min(
                            abs(data_channel.null - data_channel.min()),
                            abs(data_channel.null - data_channel.max()),
                        )
                    else:
                        limit = data_channel.mag()
                levels = np.linspace(-limit + channel.null, limit + channel.null, 200)
            else:
                if local:
                    levels = np.linspace(channel.null, np.nanmax(zi), 200)
                else:
                    data_channel = data.channels[channel_index]
                    if data_channel.max() < data_channel.null:
                        levels = np.linspace(data_channel.min(), data_channel.null, 200)
                    else:
                        levels = np.linspace(data_channel.null, data_channel.max(), 200)
            # colors ------------------------------------------------------------------------------
            if pixelated:
                ax.pcolor(
                    d, channel=channel_index, cmap=cmap, vmin=levels.min(), vmax=levels.max()
                )
            else:
                ax.contourf(d, channel=channel_index, cmap=cmap, levels=levels)
            # contour lines -----------------------------------------------------------------------
            if contours:
                # get contour levels
                # force top and bottom contour to be data range then clip them out
                if channel.signed:
                    if contours_local:
                        limit = channel.mag()
                    else:
                        limit = data_channel.mag()
                    contour_levels = np.linspace(
                        -limit + channel.null, limit + channel.null, contours + 2
                    )[1:-1]
                else:
                    if contours_local:
                        limit = channel.max()
                    else:
                        limit = data_channel.max()
                    contour_levels = np.linspace(channel.null, limit, contours + 2)[1:-1]
                ax.contour(d, channel=channel_index, levels=contour_levels)
            # decoration --------------------------------------------------------------------------
            plt.xticks(rotation=45, fontsize=14)
            plt.yticks(fontsize=14)
            ax.set_xlabel(xaxis.label, fontsize=18)
            ax.set_ylabel(yaxis.label, fontsize=18)
            ax.grid()
            # lims
            ax.set_xlim(xlim)
            ax.set_ylim(ylim)
            # add zero lines
            plt.axvline(0, lw=2, c="k")
            plt.axhline(0, lw=2, c="k")
            # add constants to title
            ls = []
            for constant in d.constants:
                ls.append(constant.label)
            title = ", ".join(ls)
            _title(fig, data.natural_name, subtitle=title)
            # variable marker lines
            for constant in d.constants:
                if constant.units is not None:
                    # x axis
                    if xaxis.units_kind == constant.units_kind:
                        constant.convert(xaxis.units)
                        plt.axvline(constant.value, color="k", linewidth=4, alpha=0.25)
                    # y axis
                    if yaxis.units_kind == constant.units_kind:
                        constant.convert(yaxis.units)
                        plt.axhline(constant.value, color="k", linewidth=4, alpha=0.25)
            # colorbar
            cax = plt.subplot(gs[1])
            cbar_ticks = np.linspace(levels.min(), levels.max(), 11)
            plot_colorbar(cax=cax, ticks=cbar_ticks, label=channel.natural_name, cmap=cmap)
            plt.sca(ax)
            # save figure -------------------------------------------------------------------------
            if autosave:
                if fname:
                    file_name = fname + " " + str(i).zfill(3)
                else:
                    file_name = str(i).zfill(3)
                fpath = os.path.join(save_directory, file_name + ".png")
                savefig(fpath, fig=fig, facecolor="white")
                plt.close()
                if verbose:
                    print("image saved at", fpath)
                out.append(fpath)
    return out<|MERGE_RESOLUTION|>--- conflicted
+++ resolved
@@ -228,68 +228,17 @@
     at = at.copy()
     at.update({c: 0 for c in collapse})
     # prepare data
-<<<<<<< HEAD
     with closing(data.chop(xaxis, yaxis, at=at, verbose=False)) as chopped:
         # colormap
         # get colormap
-        if data.channels[channel_index].signed:
-            cmap = "signed"
-=======
-    chopped = data.chop(xaxis, yaxis, at=at, verbose=False)
-    # colormap
-    # get colormap
-    if cmap is None:
-        if data.channels[channel_index].signed:
-            cmap = "signed"
-        else:
-            cmap = "default"
-        cmap = colormaps[cmap]
-        cmap.set_bad([0.75] * 3, 1.0)
-        cmap.set_under([0.75] * 3, 1.0)
-    # fname
-    if fname is None:
-        fname = data.natural_name
-    # autosave
-    if len(chopped) > 10:
-        if not autosave:
-            print("more than 10 images will be generated: forcing autosave")
-            autosave = True
-    # output folder
-    if autosave:
-        if save_directory:
-            pass
-        else:
-            if len(chopped) == 1:
-                save_directory = os.getcwd()
-            else:
-                folder_name = "quick2D " + wt_kit.TimeStamp().path
-                os.mkdir(folder_name)
-                save_directory = folder_name
-    # loop through image generation
-    out = []
-    for i, d in enumerate(chopped.values()):
-        # unpack data -----------------------------------------------------------------------------
-        xaxis = d.axes[0]
-        xlim = xaxis.min(), xaxis.max()
-        yaxis = d.axes[1]
-        ylim = yaxis.min(), yaxis.max()
-        channel = d.channels[channel_index]
-        zi = channel[:]
-        zi = np.ma.masked_invalid(zi)
-        # create figure ---------------------------------------------------------------------------
-        if xaxis.units == yaxis.units:
-            xr = xlim[1] - xlim[0]
-            yr = ylim[1] - ylim[0]
-            aspect = np.abs(yr / xr)
-            if 3 < aspect or aspect < 1 / 3.0:
-                # TODO: raise warning here
-                aspect = np.clip(aspect, 1 / 3.0, 3.0)
->>>>>>> 60e5e0ca
-        else:
-            cmap = "default"
-        cmap = colormaps[cmap]
-        cmap.set_bad([0.75] * 3, 1.0)
-        cmap.set_under([0.75] * 3, 1.0)
+        if cmap is None:
+            if data.channels[channel_index].signed:
+                cmap = "signed"
+            else:
+                cmap = "default"
+            cmap = colormaps[cmap]
+            cmap.set_bad([0.75] * 3, 1.0)
+            cmap.set_under([0.75] * 3, 1.0)
         # fname
         if fname is None:
             fname = data.natural_name
