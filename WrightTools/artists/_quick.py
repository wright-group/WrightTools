"""Quick plotting."""

# --- import --------------------------------------------------------------------------------------


import pathlib
import numpy as np
import matplotlib.pyplot as plt

from contextlib import closing
from functools import reduce

from ._helpers import _title, create_figure, plot_colorbar, savefig
from .. import kit as wt_kit


# --- define --------------------------------------------------------------------------------------


__all__ = ["quick1D", "quick2D"]


# --- general purpose plotting functions ----------------------------------------------------------


def quick1D(
    data,
    axis=0,
    at={},
    channel=0,
    *,
    local=False,
    autosave=False,
    save_directory=None,
    fname=None,
    verbose=True,
):
    """Quickly plot 1D slice(s) of data.

    Parameters
    ----------
    data : WrightTools.Data object
        Data to plot.
    axis : string or integer (optional)
        Expression or index of axis. Default is 0.
    at : dictionary (optional)
        Dictionary of parameters in non-plotted dimension(s). If not
        provided, plots will be made at each coordinate.
    channel : string or integer (optional)
        Name or index of channel to plot. Default is 0.
    local : boolean (optional)
        Toggle plotting locally. Default is False.
    autosave : boolean (optional)
         Toggle autosave. Default is False.
    save_directory : string (optional)
         Location to save image(s). Default is None (auto-generated).
    fname : string (optional)
         File name. If None, data name is used. Default is None.
    verbose : boolean (optional)
        Toggle talkback. Default is True.

    Returns
    -------
    list of strings
        List of saved image files (if any).
    """
    channel_index = wt_kit.get_index(data.channel_names, channel)
    shape = data.channels[channel_index].shape
    # remove dimensions that do not involve the channel
<<<<<<< HEAD
    channel_slice = [0 if size == 1 else slice(None) for size in shape]
    sliced_constants = [
        data.axis_expressions[i] for i in range(len(shape)) if not channel_slice[i]
    ]
    removed_shape = data._chop_prep(axis, at=at)[0]

    len_chopped = reduce(int.__mul__, removed_shape) // reduce(int.__mul__, shape)
    if len_chopped > 10 and not autosave:
        print(f"expecting {len_chopped} figures.  Forcing autosave.")
        autosave = True
    if autosave:
        save_directory, filepath_seed = _filepath_seed(
            save_directory, fname if fname else data.natural_name, len_chopped, "quick1D"
        )
        pathlib.Path.mkdir(save_directory)
    # prepare data
    with closing(data._from_slice(channel_slice)) as sliced:
=======
    channel_slice = [0 if size == 1 else slice(None, None) for size in shape]
    sliced_constants = [
        data.axis_expressions[i] for i in range(len(shape)) if not channel_slice[i]
    ]
    # prepare data
    with closing(data._from_slice(channel_slice).chop(axis, at=at, verbose=False)) as chopped:
        # prepare figure
        fig = None
        if len(chopped) > 10:
            if not autosave:
                print("more than 10 images will be generated: forcing autosave")
                autosave = True
        # prepare output folders
        if autosave:
            if save_directory:
                pass
            else:
                if len(chopped) == 1:
                    save_directory = os.getcwd()
                    if fname:
                        pass
                    else:
                        fname = data.natural_name
                else:
                    folder_name = "quick1D " + wt_kit.TimeStamp().path
                    os.mkdir(folder_name)
                    save_directory = folder_name
        # determine ymin and ymax for global axis scale
        data_channel = data.channels[channel_index]
        ymin, ymax = data_channel.min(), data_channel.max()
        dynamic_range = ymax - ymin
        ymin -= dynamic_range * 0.05
        ymax += dynamic_range * 0.05
        if np.sign(ymin) != np.sign(data_channel.min()):
            ymin = 0
        if np.sign(ymax) != np.sign(data_channel.max()):
            ymax = 0
        # chew through image generation
>>>>>>> 8750f318
        out = []
        for constant in sliced_constants:
            sliced.remove_constant(constant)
        # chew through image generation
        for i, d in enumerate(sliced.ichop(axis, at=at)):
            # determine ymin and ymax for global axis scale
            data_channel = data.channels[channel_index]
            ymin, ymax = data_channel.min(), data_channel.max()
            dynamic_range = ymax - ymin
            ymin -= dynamic_range * 0.05
            ymax += dynamic_range * 0.05
            if np.sign(ymin) != np.sign(data_channel.min()):
                ymin = 0
            if np.sign(ymax) != np.sign(data_channel.max()):
                ymax = 0
            # unpack data -------------------------------------------------------------------------
            axis = d.axes[0]
            xi = axis.full
            channel = d.channels[channel_index]
            zi = channel[:]
            # create figure ------------------------------------------------------------------------
            aspects = [[[0, 0], 0.5]]
            fig, gs = create_figure(width="single", nrows=1, cols=[1], aspects=aspects)
            ax = plt.subplot(gs[0, 0])
            # plot --------------------------------------------------------------------------------
            plt.plot(xi, zi, lw=2)
            plt.scatter(xi, zi, color="grey", alpha=0.5, edgecolor="none")
            # decoration --------------------------------------------------------------------------
            plt.grid()
            # limits
            if local:
                pass
            else:
                plt.ylim(ymin, ymax)
            # label axes
            ax.set_xlabel(axis.label, fontsize=18)
            ax.set_ylabel(channel.natural_name, fontsize=18)
            plt.xticks(rotation=45)
            plt.axvline(0, lw=2, c="k")
            plt.xlim(xi.min(), xi.max())
            # constants: variable marker lines, title
            ls = []
            for constant in d.constants:
                if constant.expression in sliced_constants:
                    # ignore these constants; no relation to the data
                    continue
                ls.append(constant.label)
<<<<<<< HEAD
                if constant.units and (axis.units_kind == constant.units_kind):
                    constant.convert(axis.units)
                    plt.axvline(constant.value, color="k", linewidth=4, alpha=0.25)
            _title(fig, data.natural_name, subtitle=", ".join(ls))
=======
                if constant.units is not None:
                    if axis.units_kind == constant.units_kind:
                        constant.convert(axis.units)
                        plt.axvline(constant.value, color="k", linewidth=4, alpha=0.25)
            title = ", ".join(ls)
            _title(fig, data.natural_name, subtitle=title)
>>>>>>> 8750f318
            # save --------------------------------------------------------------------------------
            if autosave:
                filepath = filepath_seed.format(i)
                savefig(filepath, fig=fig, facecolor="white")
                plt.close()
                if verbose:
                    print("image saved at", str(filepath))
                out.append(str(filepath))
    return out


def quick2D(
    data,
    xaxis=0,
    yaxis=1,
    at={},
    channel=0,
    *,
    cmap=None,
    contours=0,
    pixelated=True,
    dynamic_range=False,
    local=False,
    contours_local=True,
    autosave=False,
    save_directory=None,
    fname=None,
    verbose=True,
):
    """Quickly plot 2D slice(s) of data.

    Parameters
    ----------
    data : WrightTools.Data object.
        Data to plot.
    xaxis : string or integer (optional)
        Expression or index of horizontal axis. Default is 0.
    yaxis : string or integer (optional)
        Expression or index of vertical axis. Default is 1.
    at : dictionary (optional)
        Dictionary of parameters in non-plotted dimension(s). If not
        provided, plots will be made at each coordinate.
    cmap : Colormap
        Colormap to use.  If None, will use "default" or "signed" depending on channel values.
    channel : string or integer (optional)
        Name or index of channel to plot. Default is 0.
    contours : integer (optional)
        The number of black contour lines to add to the plot. Default is 0.
    pixelated : boolean (optional)
        Toggle between pcolor and contourf (deulaney) plotting backends.
        Default is True (pcolor).
    dynamic_range : boolean (optional)
        Force the colorbar to use all of its colors. Only changes behavior
        for signed channels. Default is False.
    local : boolean (optional)
        Toggle plotting locally. Default is False.
    contours_local : boolean (optional)
        Toggle plotting black contour lines locally. Default is True.
    autosave : boolean (optional)
        Toggle autosave. Default is False when the number of plots is 10 or less.
        When the number of plots is greater than 10, saving is forced.
    save_directory : string (optional)
         Location to save image(s). Default is None (auto-generated).
    fname : string (optional)
         File name. If None, data name is used. Default is None.
    verbose : boolean (optional)
        Toggle talkback. Default is True.

    Returns
    -------
    list of strings
        List of saved image files (if any).
    """
    # channel index
    channel_index = wt_kit.get_index(data.channel_names, channel)
    shape = data.channels[channel_index].shape
    # remove axes that are independent of channel
<<<<<<< HEAD
    channel_slice = [0 if size == 1 else slice(None) for size in shape]
    sliced_constants = [
        data.axis_expressions[i] for i in range(len(shape)) if not channel_slice[i]
    ]
    # determine saving, prepare for saving
    removed_shape = data._chop_prep(xaxis, yaxis, at=at)[0]
    len_chopped = reduce(int.__mul__, removed_shape) // reduce(int.__mul__, shape)
    if len_chopped > 10 and not autosave:
        print(f"expecting {len_chopped} figures.  Forcing autosave.")
        autosave = True
    if autosave:
        save_directory, filepath_seed = _filepath_seed(
            save_directory, fname if fname else data.natural_name, len_chopped, "quick2D"
        )
        pathlib.Path.mkdir(save_directory)

    kwargs = {}
    if cmap:
        kwargs["cmap"] = cmap

    with closing(data._from_slice(channel_slice)) as sliced:
=======
    channel_slice = [0 if size == 1 else slice(None, None) for size in shape]
    sliced_constants = [
        data.axis_expressions[i] for i in range(len(shape)) if not channel_slice[i]
    ]
    with closing(
        data._from_slice(channel_slice).chop(xaxis, yaxis, at=at, verbose=False)
    ) as chopped:
        # fname
        if fname is None:
            fname = data.natural_name
        # autosave
        if len(chopped) > 10:
            if not autosave:
                print("more than 10 images will be generated: forcing autosave")
                autosave = True
        # output folder
        if autosave:
            if save_directory:
                pass
            else:
                if len(chopped) == 1:
                    save_directory = os.getcwd()
                else:
                    folder_name = "quick2D " + wt_kit.TimeStamp().path
                    os.mkdir(folder_name)
                    save_directory = folder_name
        # loop through image generation
>>>>>>> 8750f318
        out = []
        for constant in sliced_constants:
            sliced.remove_constant(constant)
        for i, d in enumerate(sliced.ichop(xaxis, yaxis, at=at)):
            # unpack data -------------------------------------------------------------------------
            xaxis = d.axes[0]
            xlim = xaxis.min(), xaxis.max()
            yaxis = d.axes[1]
            ylim = yaxis.min(), yaxis.max()
            channel = d.channels[channel_index]
            zi = channel[:]
            zi = np.ma.masked_invalid(zi)
            # create figure -----------------------------------------------------------------------
            if xaxis.units == yaxis.units:
                xr = xlim[1] - xlim[0]
                yr = ylim[1] - ylim[0]
                aspect = np.abs(yr / xr)
                if 3 < aspect or aspect < 1 / 3.0:
                    # TODO: raise warning here
                    aspect = np.clip(aspect, 1 / 3.0, 3.0)
            else:
                aspect = 1
            fig, gs = create_figure(
                width="single", nrows=1, cols=[1, "cbar"], aspects=[[[0, 0], aspect]]
            )
            ax = plt.subplot(gs[0])
            # ax.patch.set_facecolor("w")
            # colors ------------------------------------------------------------------------------
            levels = determine_levels(channel, data.channels[channel_index], dynamic_range, local)
            if pixelated:
                ax.pcolor(d, channel=channel_index, vmin=levels.min(), vmax=levels.max(), **kwargs)
            else:
                ax.contourf(d, channel=channel_index, levels=levels, **kwargs)
            # contour lines -----------------------------------------------------------------------
            if contours:
                contour_levels = determine_contour_levels(
                    channel, data.channels[channel_index], contours_local
                )
                ax.contour(d, channel=channel_index, levels=contour_levels)
            # decoration --------------------------------------------------------------------------
            plt.xticks(rotation=45, fontsize=14)
            plt.yticks(fontsize=14)
            ax.set_xlabel(xaxis.label, fontsize=18)
            ax.set_ylabel(yaxis.label, fontsize=18)
            ax.grid()
            # lims
            ax.set_xlim(xlim)
            ax.set_ylim(ylim)
            # add zero lines
            plt.axvline(0, lw=2, c="k")
            plt.axhline(0, lw=2, c="k")
            # constants: variable marker lines, title
            ls = []
            for constant in d.constants:
                if constant.expression in sliced_constants:
                    # ignore these constants; no relation to the data
                    continue
                ls.append(constant.label)
<<<<<<< HEAD
                if constant.units:
=======
                if constant.units is not None:
>>>>>>> 8750f318
                    # x axis
                    if xaxis.units_kind == constant.units_kind:
                        constant.convert(xaxis.units)
                        plt.axvline(constant.value, color="k", linewidth=4, alpha=0.25)
                    # y axis
                    if yaxis.units_kind == constant.units_kind:
                        constant.convert(yaxis.units)
                        plt.axhline(constant.value, color="k", linewidth=4, alpha=0.25)
<<<<<<< HEAD
            _title(fig, data.natural_name, subtitle=", ".join(ls))
=======
            title = ", ".join(ls)
            _title(fig, data.natural_name, subtitle=title)
>>>>>>> 8750f318
            # colorbar
            cax = plt.subplot(gs[1])
            cbar_ticks = np.linspace(levels.min(), levels.max(), 11)
            plot_colorbar(cax=cax, ticks=cbar_ticks, label=channel.natural_name, **kwargs)
            plt.sca(ax)
            # save figure -------------------------------------------------------------------------
            if autosave:
                filepath = filepath_seed.format(i)
                savefig(filepath, fig=fig, facecolor="white")
                plt.close()
                if verbose:
                    print("image saved at", str(filepath))
                out.append(str(filepath))
            # else:
            #     out.append(fig)
    return out


def determine_levels(local_channel, global_channel, dynamic_range, local):
    if local_channel.signed:
        if local:
            limit = local_channel.mag()
        else:
            if dynamic_range:
                limit = min(
                    abs(global_channel.null - global_channel.min()),
                    abs(global_channel.null - global_channel.max()),
                )
            else:
                limit = global_channel.mag()
        levels = np.linspace(-limit + local_channel.null, limit + local_channel.null, 200)
    else:
        if local:
            levels = np.linspace(local_channel.null, local_channel.max(), 200)
        else:
            if global_channel.max() < global_channel.null:
                levels = np.linspace(global_channel.min(), global_channel.null, 200)
            else:
                levels = np.linspace(global_channel.null, global_channel.max(), 200)
    return levels


def determine_contour_levels(local_channel, global_channel, contours, local):
    # force top and bottom contour to be data range then clip them out
    if local_channel.signed:
        if local:
            limit = local_channel.mag()
        else:
            limit = global_channel.mag()
        levels = np.linspace(
            -limit + local_channel.null, limit + local_channel.null, contours + 2
        )[1:-1]
    else:
        if local:
            limit = local_channel.max()
        else:
            limit = global_channel.max()
        levels = np.linspace(local_channel.null, limit, contours + 2)[1:-1]
    return levels


def _filepath_seed(save_directory, fname, nchops, artist):
    """the big ugly logic block to determine the autosave filepaths"""
    if isinstance(save_directory, str):
        save_directory = pathlib.Path(save_directory)
    elif save_directory is None:
        save_directory = pathlib.Path.cwd()
    # create a folder if multiple images
    if nchops > 1:
        save_directory = save_directory / f"{artist} {wt_kit.TimeStamp().path}"
        pathlib.Path.mkdir(save_directory)
    return save_directory, fname + " {0:0>3}.png"<|MERGE_RESOLUTION|>--- conflicted
+++ resolved
@@ -67,7 +67,6 @@
     channel_index = wt_kit.get_index(data.channel_names, channel)
     shape = data.channels[channel_index].shape
     # remove dimensions that do not involve the channel
-<<<<<<< HEAD
     channel_slice = [0 if size == 1 else slice(None) for size in shape]
     sliced_constants = [
         data.axis_expressions[i] for i in range(len(shape)) if not channel_slice[i]
@@ -85,46 +84,6 @@
         pathlib.Path.mkdir(save_directory)
     # prepare data
     with closing(data._from_slice(channel_slice)) as sliced:
-=======
-    channel_slice = [0 if size == 1 else slice(None, None) for size in shape]
-    sliced_constants = [
-        data.axis_expressions[i] for i in range(len(shape)) if not channel_slice[i]
-    ]
-    # prepare data
-    with closing(data._from_slice(channel_slice).chop(axis, at=at, verbose=False)) as chopped:
-        # prepare figure
-        fig = None
-        if len(chopped) > 10:
-            if not autosave:
-                print("more than 10 images will be generated: forcing autosave")
-                autosave = True
-        # prepare output folders
-        if autosave:
-            if save_directory:
-                pass
-            else:
-                if len(chopped) == 1:
-                    save_directory = os.getcwd()
-                    if fname:
-                        pass
-                    else:
-                        fname = data.natural_name
-                else:
-                    folder_name = "quick1D " + wt_kit.TimeStamp().path
-                    os.mkdir(folder_name)
-                    save_directory = folder_name
-        # determine ymin and ymax for global axis scale
-        data_channel = data.channels[channel_index]
-        ymin, ymax = data_channel.min(), data_channel.max()
-        dynamic_range = ymax - ymin
-        ymin -= dynamic_range * 0.05
-        ymax += dynamic_range * 0.05
-        if np.sign(ymin) != np.sign(data_channel.min()):
-            ymin = 0
-        if np.sign(ymax) != np.sign(data_channel.max()):
-            ymax = 0
-        # chew through image generation
->>>>>>> 8750f318
         out = []
         for constant in sliced_constants:
             sliced.remove_constant(constant)
@@ -172,19 +131,10 @@
                     # ignore these constants; no relation to the data
                     continue
                 ls.append(constant.label)
-<<<<<<< HEAD
                 if constant.units and (axis.units_kind == constant.units_kind):
                     constant.convert(axis.units)
                     plt.axvline(constant.value, color="k", linewidth=4, alpha=0.25)
             _title(fig, data.natural_name, subtitle=", ".join(ls))
-=======
-                if constant.units is not None:
-                    if axis.units_kind == constant.units_kind:
-                        constant.convert(axis.units)
-                        plt.axvline(constant.value, color="k", linewidth=4, alpha=0.25)
-            title = ", ".join(ls)
-            _title(fig, data.natural_name, subtitle=title)
->>>>>>> 8750f318
             # save --------------------------------------------------------------------------------
             if autosave:
                 filepath = filepath_seed.format(i)
@@ -262,7 +212,6 @@
     channel_index = wt_kit.get_index(data.channel_names, channel)
     shape = data.channels[channel_index].shape
     # remove axes that are independent of channel
-<<<<<<< HEAD
     channel_slice = [0 if size == 1 else slice(None) for size in shape]
     sliced_constants = [
         data.axis_expressions[i] for i in range(len(shape)) if not channel_slice[i]
@@ -284,35 +233,6 @@
         kwargs["cmap"] = cmap
 
     with closing(data._from_slice(channel_slice)) as sliced:
-=======
-    channel_slice = [0 if size == 1 else slice(None, None) for size in shape]
-    sliced_constants = [
-        data.axis_expressions[i] for i in range(len(shape)) if not channel_slice[i]
-    ]
-    with closing(
-        data._from_slice(channel_slice).chop(xaxis, yaxis, at=at, verbose=False)
-    ) as chopped:
-        # fname
-        if fname is None:
-            fname = data.natural_name
-        # autosave
-        if len(chopped) > 10:
-            if not autosave:
-                print("more than 10 images will be generated: forcing autosave")
-                autosave = True
-        # output folder
-        if autosave:
-            if save_directory:
-                pass
-            else:
-                if len(chopped) == 1:
-                    save_directory = os.getcwd()
-                else:
-                    folder_name = "quick2D " + wt_kit.TimeStamp().path
-                    os.mkdir(folder_name)
-                    save_directory = folder_name
-        # loop through image generation
->>>>>>> 8750f318
         out = []
         for constant in sliced_constants:
             sliced.remove_constant(constant)
@@ -371,11 +291,7 @@
                     # ignore these constants; no relation to the data
                     continue
                 ls.append(constant.label)
-<<<<<<< HEAD
                 if constant.units:
-=======
-                if constant.units is not None:
->>>>>>> 8750f318
                     # x axis
                     if xaxis.units_kind == constant.units_kind:
                         constant.convert(xaxis.units)
@@ -384,12 +300,7 @@
                     if yaxis.units_kind == constant.units_kind:
                         constant.convert(yaxis.units)
                         plt.axhline(constant.value, color="k", linewidth=4, alpha=0.25)
-<<<<<<< HEAD
             _title(fig, data.natural_name, subtitle=", ".join(ls))
-=======
-            title = ", ".join(ls)
-            _title(fig, data.natural_name, subtitle=title)
->>>>>>> 8750f318
             # colorbar
             cax = plt.subplot(gs[1])
             cbar_ticks = np.linspace(levels.min(), levels.max(), 11)
