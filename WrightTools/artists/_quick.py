--- conflicted
+++ resolved
@@ -5,10 +5,7 @@
 
 from contextlib import closing
 from functools import reduce
-<<<<<<< HEAD
-=======
 from typing import Tuple, List, Union
->>>>>>> 6745f3ea
 import pathlib
 
 import numpy as np
@@ -19,10 +16,6 @@
     create_figure,
     plot_colorbar,
     savefig,
-<<<<<<< HEAD
-    set_ax_labels,
-=======
->>>>>>> 6745f3ea
     norm_from_channel,
     ticks_from_norm,
 )
@@ -41,11 +34,8 @@
 class ChopHandler:
     """class for keeping track of plotting through the chopped data"""
 
-<<<<<<< HEAD
-=======
     max_figures = 10  # value determines when interactive plotting is truncated
 
->>>>>>> 6745f3ea
     def __init__(self, data, *axes, **kwargs):
         self.data = data
         self.axes = axes
@@ -56,22 +46,11 @@
 
         self.channel_index = wt_kit.get_index(data.channel_names, kwargs.get("channel", 0))
         shape = data.channels[self.channel_index].shape
-<<<<<<< HEAD
-        # remove dimensions that do not involve the channel
-=======
         # identify dimensions that do not involve the channel
->>>>>>> 6745f3ea
         self.channel_slice = [0 if size == 1 else slice(None) for size in shape]
         self.sliced_constants = [
             data.axis_expressions[i] for i in range(len(shape)) if not self.channel_slice[i]
         ]
-<<<<<<< HEAD
-        removed_shape = data._chop_prep(*self.axes, at=self.at)[0]
-        len_chopped = reduce(int.__mul__, removed_shape) // reduce(int.__mul__, shape)
-        if len_chopped > 10 and not self.autosave:
-            print(f"expecting {len_chopped} figures. Forcing autosave.")
-            self.autosave = True
-=======
         # pre-calculate the number of plots to decide whether to make a folder
         uninvolved_shape = (
             size if self.channel_slice[i] == 0 else 1 for i, size in enumerate(shape)
@@ -83,20 +62,10 @@
                 f"number of expected figures ({self.nfigs}) is greater than the limit"
                 + f"({self.max_figures}).  Only the first {self.max_figures} figures will be processed."
             )
->>>>>>> 6745f3ea
         if self.autosave:
             self.save_directory, self.filepath_seed = _filepath_seed(
                 kwargs.get("save_directory", pathlib.Path.cwd()),
                 kwargs.get("fname", data.natural_name),
-<<<<<<< HEAD
-                len_chopped,
-                f"quick{self.nD}D",
-            )
-            pathlib.Path.mkdir(self.save_directory)
-
-    def __call__(self, verbose=False) -> list:
-        out = list()
-=======
                 self.nfigs,
                 f"quick{self.nD}D",
             )
@@ -105,30 +74,22 @@
         out = list()
         if self.autosave:
             self.save_directory.mkdir(exist_ok=True)
->>>>>>> 6745f3ea
         with closing(self.data._from_slice(self.channel_slice)) as sliced:
             for constant in self.sliced_constants:
                 sliced.remove_constant(constant, verbose=False)
             for i, fig in enumerate(map(self.plot, sliced.ichop(*self.axes, at=self.at))):
                 if self.autosave:
-<<<<<<< HEAD
-                    filepath = self.filepath_seed.format(i)
-=======
                     filepath = self.save_directory / self.filepath_seed.format(i)
->>>>>>> 6745f3ea
                     savefig(filepath, fig=fig, facecolor="white", close=True)
                     if verbose:
                         print("image saved at", str(filepath))
                     out.append(str(filepath))
-<<<<<<< HEAD
-=======
                 elif i == self.max_figures:
                     print(
                         "The maximum allowed number of figures"
                         + f"({self.max_figures}) is plotted. Stopping..."
                     )
                     break
->>>>>>> 6745f3ea
                 else:
                     out.append(fig)
         return out
@@ -163,34 +124,12 @@
         ax.grid(ls="--", color="grey", lw=0.5)
         if self.nD == 1:
             ax.axhline(self.data.channels[self.channel_index].null, lw=2, c="k")
-<<<<<<< HEAD
-            set_ax_labels(ax, xlabel=axes[0].label, ylabel=self.data.natural_name)
-        elif self.nD == 2:
-            ax.axhline(0, lw=2, c="k")
-            set_ax_labels(ax, xlabel=axes[0].label, ylabel=axes[1].label)
-            ax.set_ylim(axes[1].min(), axes[1].max())
-
-
-def quick1D(
-    data,
-    axis=0,
-    at={},
-    channel=0,
-    *,
-    local=False,
-    autosave=False,
-    save_directory=None,
-    fname=None,
-    verbose=True,
-):
-=======
         elif self.nD == 2:
             ax.axhline(0, lw=2, c="k")
             ax.set_ylim(axes[1].min(), axes[1].max())
 
 
 def quick1D(data, *args, **kwargs):
->>>>>>> 6745f3ea
     """Quickly plot 1D slice(s) of data.
 
     Parameters
@@ -223,66 +162,12 @@
         if autosave, a list of saved image files (if any).
         if not, a list of Figures
     """
-<<<<<<< HEAD
-
-    class Quick1D(ChopHandler):
-        def __init__(self, *args, **kwargs):
-            self._global_limits = None
-            super().__init__(*args, **kwargs)
-
-        def plot(self, d):
-            # unpack data -------------------------------------------------------------------------
-            axis = d.axes[0]
-            channel = d.channels[self.channel_index]
-            # create figure ------------------------------------------------------------------------
-            aspects = [[[0, 0], 0.5]]
-            fig, gs = create_figure(width="single", nrows=1, cols=[1], aspects=aspects)
-            ax = plt.subplot(gs[0, 0])
-            # plot --------------------------------------------------------------------------------
-            ax.plot(axis.full, channel[:], lw=2)
-            ax.scatter(axis.full, channel[:], color="grey", alpha=0.5, edgecolor="none")
-            # decoration --------------------------------------------------------------------------
-            if not local:
-                ax.set_ylim(*self.global_limits)
-            self.decorate(ax, *d.axes)
-            # constants: variable marker lines, title
-            _title(fig, self.data.natural_name, subtitle=self.annotate_constants(d))
-            return fig
-
-        @property
-        def global_limits(self):
-            if self._global_limits is None and self.nD == 1:
-                data_channel = self.data.channels[self.channel_index]
-                cmin, cmax = data_channel.min(), data_channel.max()
-                buffer = (cmax - cmin) * 0.05
-                limits = [cmin - buffer, cmax + buffer]
-                if np.sign(limits[0]) != np.sign(cmin):
-                    limits[0] = 0
-                if np.sign(limits[1]) != np.sign(cmax):
-                    limits[1] = 0
-                self._global_limits = limits
-            return self._global_limits
-
-    return Quick1D(
-        data,
-        axis,
-        at=at,
-        channel=channel,
-        autosave=autosave,
-        save_directory=save_directory,
-        fname=fname,
-    )(verbose)
-
-
-def quick2D(
-=======
     verbose = kwargs.pop("verbose", True)
     handler = _quick1D(data, *args, **kwargs)
     return handler(verbose)
 
 
 def _quick1D(
->>>>>>> 6745f3ea
     data,
     axis=0,
     at={},
@@ -394,25 +279,6 @@
         if autosave, a list of saved image files (if any).
         if not, a list of Figures
     """
-<<<<<<< HEAD
-
-    def determine_contour_levels(local_channel, global_channel, contours, local):
-        # force top and bottom contour to be data range then clip them out
-        null = local_channel.null
-        if local_channel.signed:
-            limit = local_channel.mag() if local else global_channel.mag()
-            levels = np.linspace(-limit + null, limit + null, contours + 2)[1:-1]
-        else:
-            limit = local_channel.max() if local else global_channel.max()
-            levels = np.linspace(null, limit, contours + 2)[1:-1]
-        return levels
-
-    class Quick2D(ChopHandler):
-        kwargs = {}
-        if cmap is not None:
-            kwargs["cmap"] = cmap
-
-=======
     verbose = kwargs.pop("verbose", True)
     handler = _quick2D(data, *args, **kwargs)
     return handler(verbose)
@@ -452,7 +318,6 @@
         if cmap is not None:
             kwargs["cmap"] = cmap
 
->>>>>>> 6745f3ea
         def plot(self, d):
             # unpack data -------------------------------------------------------------------------
             xaxis = d.axes[0]
@@ -507,17 +372,10 @@
         autosave=autosave,
         save_directory=save_directory,
         fname=fname,
-<<<<<<< HEAD
-    )(verbose)
-
-
-def _filepath_seed(save_directory, fname, nchops, artist):
-=======
     )
 
 
 def _filepath_seed(save_directory, fname, nchops, artist) -> Tuple[pathlib.Path, str]:
->>>>>>> 6745f3ea
     """determine the autosave filepaths"""
     if isinstance(save_directory, str):
         save_directory = pathlib.Path(save_directory)
