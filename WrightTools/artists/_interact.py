"""Interactive (widget based) artists."""

import numpy as np
import matplotlib as mpl
import matplotlib.pyplot as plt
from matplotlib.widgets import Slider, RadioButtons
from types import SimpleNamespace

from ._helpers import create_figure, plot_colorbar, add_sideplot
from ._base import _order_for_imshow
from ._colors import colormaps
from ..exceptions import DimensionalityError
from .. import kit as wt_kit
from .. import data as wt_data

__all__ = ["interact2D"]


class Focus:
    def __init__(self, axes, sliders, linewidth=2):
        self.axes = axes
        self.sliders = sliders
        self.linewidth = linewidth
        ax = axes[0]
        for side in ["top", "bottom", "left", "right"]:
            ax.spines[side].set_linewidth(self.linewidth)
        self.focus_axis = ax

    def __call__(self, ax):
        if type(ax) == str:
            ind = self.axes.index(self.focus_axis)
            if ax == "next":
                ind -= 1
            elif ax == "previous":
                ind += 1
            ax = self.axes[ind % len(self.axes)]
        if self.focus_axis == ax or ax not in self.axes:
            return
        else:  # set new focus
            if self.focus_axis.get_gid() in self.sliders.keys():
                self.sliders[self.focus_axis.get_gid()].track.set_facecolor("lightgrey")
            if ax.get_gid() in self.sliders.keys():
                self.sliders[ax.get_gid()].track.set_facecolor("darkgrey")

            for spine in ["top", "bottom", "left", "right"]:
                self.focus_axis.spines[spine].set_linewidth(1)
                ax.spines[spine].set_linewidth(self.linewidth)
            self.focus_axis = ax


def _at_dict(data, sliders, xaxis, yaxis):
    return {
        a.natural_name: (a[:].flat[int(sliders[a.natural_name].val)], a.units)
        for a in data.axes
        if a not in [xaxis, yaxis]
    }


def create_local_global_radio(ax, local):
    if mpl.__version_info__ >= (3, 7):
        radio = RadioButtons(ax, (" global", " local"), radio_props={"s": 100})
    else:
        radio = RadioButtons(ax, (" global", " local"))
        for circle in radio.circles:
            circle.set_radius(0.14)
    if local:
        radio.set_active(1)
    else:
        radio.set_active(0)
    return radio


def get_axes(data, axes):
    xaxis, yaxis = axes
    if type(xaxis) in [int, str]:
        xaxis = wt_kit.get_index(data.axis_names, xaxis)
        xaxis = data.axes[xaxis]
    elif type(xaxis) != wt_data.Axis:
        raise TypeError("invalid xaxis type {0}".format(type(xaxis)))
    if type(yaxis) in [int, str]:
        yaxis = wt_kit.get_index(data.axis_names, yaxis)
        yaxis = data.axes[yaxis]
    elif type(yaxis) != wt_data.Axis:
        raise TypeError("invalid xaxis type {0}".format(type(yaxis)))
    return xaxis, yaxis


def get_channel(data, channel):
    if isinstance(channel, int):
        channel = data.channels[channel]
    elif isinstance(channel, str):
        channel = [ch for ch in data.channels if ch.natural_name == channel][0]
    elif type(channel) != wt_data.Channel:
        raise TypeError("invalid channel type {0}".format(type(channel)))
    return channel


def get_colormap(signed):
    cmap = "signed" if signed else "default"
    cmap = colormaps[cmap]
    cmap.set_bad([0.75] * 3, 1.0)
    cmap.set_under([0.75] * 3, 1.0)
    return cmap


class Norm:
    def __init__(self, channel, current_state):
        self.current_state = current_state
        self.signed = channel.signed
        self.update(channel)

    def __call__(self, data):
        out = self.norm(data)
        return out

    def update(self, channel):
        if self.signed:
            if not self.current_state.local:
                norm = mpl.colors.CenteredNorm(vcenter=channel.null, halfrange=channel.mag())
            else:
                print("local")
                norm = mpl.colors.CenteredNorm(vcenter=channel.null)
                norm.autoscale_None(np.ma.masked_invalid(self.current_state.dat[channel.natural_name][:]))
            if norm.halfrange == 0:
                norm.halfrange = 1
        else:
            if not self.current_state.local:
                norm = mpl.colors.Normalize(vmin=channel.null, vmax=np.nanmax(channel[:]))
            else:
                norm = mpl.colors.Normalize(vmin=channel.null)
                norm.autoscale_None(np.ma.masked_invalid(self.current_state.dat[channel.natural_name][:]))
            if norm.vmax == norm.vmin:
                norm.vmax += 1
        self.norm = norm

    @property
    def ticks(self) -> np.array:
        if type(self.norm) == mpl.colors.CenteredNorm:
            vmin = self.norm.vcenter - self.norm.halfrange
            vmax = self.norm.vcenter + self.norm.halfrange
        else:  # mpl.colors.Normalize
            vmin = self.norm.vmin
            vmax = self.norm.vmax
        return np.linspace(vmin, vmax, 11)


def gen_ticklabels(points, signed=None):
    step = np.nanmin(np.diff(points))
    if step == 0:  # zeros everywhere
        ticklabels = ["" for i in range(11)]
        if signed:
            ticklabels[5] = "0"
        else:
            ticklabels[0] = "0"
        return ticklabels
    ordinal = np.log10(np.abs(step))
    ndigits = -int(np.floor(ordinal))
    if ndigits < 0:
        ndigits += 1
        fmt = "{0:0.0f}"
    else:
        fmt = "{" + "0:.{0}f".format(ndigits) + "}"
    ticklabels = [fmt.format(round(point, ndigits)) for point in points]
    return ticklabels


def interact2D(
    data: wt_data.Data,
    xaxis=0,
    yaxis=1,
    channel=0,
    cmap=None,
    local=False,
    use_imshow=False,
    verbose=True,
):
    """Interactive 2D plot of the dataset.
    Side plots show x and y projections of the slice (shaded gray).
    Left clicks on the main axes draw 1D slices on side plots at the coordinates selected.
    Right clicks remove the 1D slices.
    For 3+ dimensional data, sliders below the main axes are used to change which slice is viewed.

    Parameters
    ----------
    data : WrightTools.Data object
        Data to plot.
    xaxis : string, integer, or data.Axis object (optional)
        Expression or index of x axis. Default is 0.
    yaxis : string, integer, or data.Axis object (optional)
        Expression or index of y axis. Default is 1.
    channel : string, integer, or data.Channel object (optional)
        Name or index of channel to plot. Default is 0.
    cmap : string or cm object (optional)
        Name of colormap, or explicit colormap object.  Defaults to channel default.
    local : boolean (optional)
        Toggle plotting locally. Default is False.
    use_imshow : boolean (optional)
        If True, matplotlib imshow is used to render the 2D slice.
        Can give better performance, but is only accurate for
        uniform grids.  Default is False.
    verbose : boolean (optional)
        Toggle talkback. Default is True.
    """
    # avoid changing passed data object
    data = data.copy()
    # unpack
    channel = get_channel(data, channel)
    xaxis, yaxis = get_axes(data, [xaxis, yaxis])
    data.prune(keep_channels=channel.natural_name, verbose=False)
    cmap = cmap if cmap is not None else get_colormap(channel.signed)
    current_state = SimpleNamespace()
    # create figure
    nsliders = data.ndim - 2
    if nsliders < 0:
        raise DimensionalityError(">= 2", data.ndim)
    # TODO: implement aspect; doesn't work currently because of our incorporation of colorbar
    fig, gs = create_figure(width="single", nrows=7 + nsliders, cols=[1, 1, 1, 1, 1, "cbar"])
    # create axes
    ax0 = plt.subplot(gs[1:6, 0:5])
    ax0.patch.set_facecolor("w")
    cax = plt.subplot(gs[1:6, -1])
    sp_x = add_sideplot(ax0, "x", pad=0.1)
    sp_y = add_sideplot(ax0, "y", pad=0.1)
    ax_local = plt.subplot(gs[0, 0], aspect="equal", frameon=False)
    ax_title = plt.subplot(gs[0, 3], frameon=False)
    ax_title.text(
        0.5,
        0.5,
        data.natural_name,
        fontsize=18,
        horizontalalignment="center",
        verticalalignment="center",
        transform=ax_title.transAxes,
    )
    ax_title.set_axis_off()
    # NOTE: there are more axes here for more buttons / widgets in future plans
    # create lines
    x_color = "#00BFBF"  # cyan with increased saturation
    y_color = "coral"
    line_sp_x = sp_x.plot([None], [None], visible=False, color=x_color, linewidth=2)[0]
    line_sp_y = sp_y.plot([None], [None], visible=False, color=y_color, linewidth=2)[0]
    crosshair_hline = ax0.plot([None], [None], visible=False, color=x_color, linewidth=2)[0]
    crosshair_vline = ax0.plot([None], [None], visible=False, color=y_color, linewidth=2)[0]
    current_state.xarg = xaxis.points.flatten().size // 2
    current_state.yarg = yaxis.points.flatten().size // 2
    xdir = 1 if xaxis.points.flatten()[-1] - xaxis.points.flatten()[0] > 0 else -1
    ydir = 1 if yaxis.points.flatten()[-1] - yaxis.points.flatten()[0] > 0 else -1
    current_state.bin_vs_x = True
    current_state.bin_vs_y = True

    # create buttons
    current_state.local = local
    radio = create_local_global_radio(ax_local, local)

    # create sliders
    sliders = {}
<<<<<<< HEAD
    for axis in filter(lambda a: a not in [xaxis, yaxis], data.axes):
        if axis.size > np.prod(axis.shape):
            raise NotImplementedError("Cannot use multivariable axis as a slider")
        slider_axes = plt.subplot(gs[~len(sliders), :]).axes
        slider = Slider(
            slider_axes,
            axis.label,
            0,
            axis.points.size - 1,
            valinit=0,
            valstep=1,
            track_color="lightgrey",
        )
        sliders[axis.natural_name] = slider
        slider_axes.set_gid(axis.natural_name)
        slider.ax.vlines(
            range(axis.points.size - 1),
            *slider.ax.get_ylim(),
            colors="k",
            linestyle=":",
            alpha=0.5,
        )
        slider.valtext.set_text(gen_ticklabels(axis.points)[0])
=======
    for axis in data.axes:
        if axis not in [xaxis, yaxis]:
            if axis.size > np.prod(axis.shape):
                raise NotImplementedError("Cannot use multivariable axis as a slider")
            slider_axes = plt.subplot(gs[~len(sliders), :]).axes
            slider = Slider(
                slider_axes,
                axis.label,
                0,
                axis.points.size - 1,
                valinit=0,
                valstep=1,
                track_color="lightgrey",
            )
            sliders[axis.natural_name] = slider
            slider_axes.set_gid(axis.natural_name)
            slider.ax.vlines(
                range(axis.points.size - 1),
                *slider.ax.get_ylim(),
                colors="k",
                linestyle=":",
                alpha=0.5,
            )
            slider.valtext.set_text(gen_ticklabels(axis.points)[0])
>>>>>>> 9a299f07
    current_state.focus = Focus([ax0] + [slider.ax for slider in sliders.values()], sliders)
    # initial xyz start are from zero indices of additional axes
    current_state.dat = data.at(**_at_dict(data, sliders, xaxis, yaxis))
    current_state.dat.transform(xaxis.expression, yaxis.expression)
    current_state.norm = Norm(channel, current_state)

    gen_mesh = ax0.pcolormesh if not use_imshow else ax0.imshow
    obj2D = gen_mesh(
        current_state.dat,
        cmap=cmap,
        norm=current_state.norm.norm,
        ylabel=yaxis.label,
        xlabel=xaxis.label,
    )
    ax0.grid(True)
    # colorbar
    ticks = current_state.norm.ticks
    ticklabels = gen_ticklabels(ticks, channel.signed)
    colorbar = plot_colorbar(cax, cmap=cmap, label=channel.natural_name, ticks=ticks)
    colorbar.set_ticklabels(ticklabels)
    fig.canvas.draw_idle()

    def draw_sideplot_projections():
        arr = current_state.dat[channel.natural_name][:]
        xind = list(
            np.array(
                current_state.dat.axes[
                    current_state.dat.axis_expressions.index(xaxis.expression)
                ].shape
            )
            > 1
        ).index(True)
        yind = list(
            np.array(
                current_state.dat.axes[
                    current_state.dat.axis_expressions.index(yaxis.expression)
                ].shape
            )
            > 1
        ).index(True)
        if channel.signed:
            temp_arr = np.ma.masked_array(arr, np.isnan(arr), copy=True)
            temp_arr[temp_arr < 0] = 0
            x_proj_pos = np.nanmean(temp_arr, axis=yind)
            y_proj_pos = np.nanmean(temp_arr, axis=xind)

            temp_arr = np.ma.masked_array(arr, np.isnan(arr), copy=True)
            temp_arr[temp_arr > 0] = 0
            x_proj_neg = np.nanmean(temp_arr, axis=yind)
            y_proj_neg = np.nanmean(temp_arr, axis=xind)

            x_proj = np.nanmean(arr, axis=yind)
            y_proj = np.nanmean(arr, axis=xind)

            alpha = 0.4
            blue = "#517799"  # start with #87C7FF and change saturation
            red = "#994C4C"  # start with #FF7F7F and change saturation
            norm = current_state.norm

            if current_state.bin_vs_x:
                try:
                    sp_x.fill_between(xaxis.points, norm(x_proj_pos), 0.5, color=red, alpha=alpha)
                    sp_x.fill_between(xaxis.points, 0.5, norm(x_proj_neg), color=blue, alpha=alpha)
                    sp_x.fill_between(xaxis.points, norm(x_proj), 0.5, color="k", alpha=0.3)
                except ValueError:  # Input passed into argument is not 1-dimensional
                    current_state.bin_vs_x = False
                    sp_x.set_visible(False)
            if current_state.bin_vs_y:
                try:
                    sp_y.fill_betweenx(yaxis.points, norm(y_proj_pos), 0.5, color=red, alpha=alpha)
                    sp_y.fill_betweenx(yaxis.points, 0.5, norm(y_proj_neg), color=blue, alpha=alpha)
                    sp_y.fill_betweenx(yaxis.points, norm(y_proj), 0.5, color="k", alpha=0.3)
                except ValueError:
                    current_state.bin_vs_y = False
                    sp_y.set_visible(False)
        else:
            if current_state.bin_vs_x:
                x_proj = np.nanmean(arr, axis=yind)
                x_proj = current_state.norm(x_proj)
                try:
                    sp_x.fill_between(xaxis.points, x_proj, 0, color="k", alpha=0.3)
                except ValueError:
                    current_state.bin_vs_x = False
                    sp_x.set_visible(False)
            if current_state.bin_vs_y:
                y_proj = np.nanmean(arr, axis=xind)
                y_proj = current_state.norm(y_proj)
                try:
                    sp_y.fill_betweenx(yaxis.points, y_proj, 0, color="k", alpha=0.3)
                except ValueError:
                    current_state.bin_vs_y = False
                    sp_y.set_visible(False)

    draw_sideplot_projections()

    ax0.set_xlim(xaxis.points.min(), xaxis.points.max())
    ax0.set_ylim(yaxis.points.min(), yaxis.points.max())

<<<<<<< HEAD

    sp_x.set_ylim(-0.05, 1.05)
    sp_y.set_xlim(-0.05, 1.05)
=======
    if channel.signed:
        sp_x.set_ylim(-1.1, 1.1)
        sp_y.set_xlim(-1.1, 1.1)
    else:
        sp_x.set_ylim(0, 1.1)
        sp_y.set_xlim(0, 1.1)
>>>>>>> 9a299f07

    def update_sideplot_slices():
        # TODO:  if bins is only available along one axis, slicing should be valid along the other
        #   e.g., if bin_vs_y =  True, then assemble slices vs x
        #   for now, just uniformly turn off slicing
        if (not current_state.bin_vs_x) or (not current_state.bin_vs_y):
            return
        xlim = ax0.get_xlim()
        ylim = ax0.get_ylim()
        x0 = xaxis.points[current_state.xarg]
        y0 = yaxis.points[current_state.yarg]

        crosshair_hline.set_data(np.array([xlim, [y0, y0]]))
        crosshair_vline.set_data(np.array([[x0, x0], ylim]))

        at_dict = _at_dict(data, sliders, xaxis, yaxis)
        at_dict[xaxis.natural_name] = (x0, xaxis.units)
        side_plot_data = data.at(**at_dict)
        side_plot = side_plot_data[channel.natural_name].points
        side_plot = current_state.norm(side_plot)
        line_sp_y.set_data(side_plot, yaxis.points)
        side_plot_data.close()

        at_dict = _at_dict(data, sliders, xaxis, yaxis)
        at_dict[yaxis.natural_name] = (y0, yaxis.units)
        side_plot_data = data.at(**at_dict)
        side_plot = side_plot_data[channel.natural_name].points
        side_plot = current_state.norm(side_plot)
        line_sp_x.set_data(xaxis.points, side_plot)
        side_plot_data.close()

    def update_local(index):
        if verbose:
            print("normalization:", index)
        current_state.local = radio.value_selected[1:] == "local"
        current_state.norm.update(channel)
        obj2D.set_norm(current_state.norm.norm)
        ticklabels = gen_ticklabels(current_state.norm.ticks, channel.signed)
        colorbar.set_ticklabels(ticklabels)
        fig.canvas.draw_idle()

    def update_slider(info, use_imshow=use_imshow):
        current_state.dat.close()
        current_state.dat = data.chop(
            xaxis.natural_name,
            yaxis.natural_name,
            at={
                a.natural_name: (a[:].flat[int(sliders[a.natural_name].val)], a.units)
                for a in data.axes
                if a not in [xaxis, yaxis]
            },
            verbose=False,
        )[0]
        for k, s in sliders.items():
            s.valtext.set_text(
                gen_ticklabels(data.axes[data.axis_names.index(k)].points)[int(s.val)]
            )
        if use_imshow:
            transpose = _order_for_imshow(
                current_state[xaxis.natural_name][:],
                current_state[yaxis.natural_name][:],
            )
            obj2D.set_data(current_state.dat[channel.natural_name][:].transpose(transpose))
        else:
            obj2D.set_array(current_state.dat[channel.natural_name][:].ravel())
        current_state.norm.update(channel)
        obj2D.set_norm(current_state.norm.norm)

        ticks = current_state.norm.ticks
        ticklabels = gen_ticklabels(ticks, channel.signed)
        colorbar.set_ticklabels(ticklabels)

        [item.remove() for item in sp_x.collections]
        [item.remove() for item in sp_y.collections]
<<<<<<< HEAD
        if len(sp_x.collections) >  0:  # mpl < 3.7
            sp_x.collections.clear()
            sp_y.collections.clear()

=======
        if len(sp_x.collections) > 0:  # mpl < 3.7
            sp_x.collections.clear()
            sp_y.collections.clear()

        if channel.signed:
            sp_x.set_ylim(-1.1, 1.1)
            sp_y.set_xlim(-1.1, 1.1)
        else:
            sp_x.set_ylim(0, 1.1)
            sp_y.set_xlim(0, 1.1)

>>>>>>> 9a299f07
        draw_sideplot_projections()
        if line_sp_x.get_visible() and line_sp_y.get_visible():
            update_sideplot_slices()
        fig.canvas.draw_idle()

    def update_crosshairs(xarg, yarg, hide=False):
        # find closest x and y pts in dataset
        current_state.xarg = xarg
        current_state.yarg = yarg
        xedge = xarg in [0, xaxis.points.flatten().size - 1]
        yedge = yarg in [0, yaxis.points.flatten().size - 1]
        current_state.xpos = xaxis.points[xarg]
        current_state.ypos = yaxis.points[yarg]
        if not hide:  # update crosshairs and show
            if verbose:
                print(current_state.xpos, current_state.ypos)
            update_sideplot_slices()
            line_sp_x.set_visible(True)
            line_sp_y.set_visible(True)
            crosshair_hline.set_visible(True)
            crosshair_vline.set_visible(True)
            # thicker lines if on the axis edges
            crosshair_vline.set_linewidth(6 if xedge else 2)
            crosshair_hline.set_linewidth(6 if yedge else 2)
        else:  # do not update and hide crosshairs
            line_sp_x.set_visible(False)
            line_sp_y.set_visible(False)
            crosshair_hline.set_visible(False)
            crosshair_vline.set_visible(False)

    def update_button_release(info):
        # mouse button release
        current_state.focus(info.inaxes)
        if info.inaxes == ax0:
            xlim = ax0.get_xlim()
            ylim = ax0.get_ylim()
            x0, y0 = info.xdata, info.ydata
            if x0 > xlim[0] and x0 < xlim[1] and y0 > ylim[0] and y0 < ylim[1]:
                xarg = np.abs(xaxis.points - x0).argmin()
                yarg = np.abs(yaxis.points - y0).argmin()
                if info.button == 1 or info.button is None:  # left click
                    update_crosshairs(xarg, yarg)
                elif info.button == 3:  # right click
                    update_crosshairs(xarg, yarg, hide=True)
        fig.canvas.draw_idle()

    def update_key_press(info):
        if info.key in ["left", "right", "up", "down"]:
            if current_state.focus.focus_axis != ax0:  # sliders
                if info.key in ["up", "down"]:
                    return
                slider = [
                    slider
                    for slider in sliders.values()
                    if slider.ax == current_state.focus.focus_axis
                ][0]
                new_val = slider.val + 1 if info.key == "right" else slider.val - 1
                new_val %= slider.valmax + 1
                slider.set_val(new_val)
            else:  # crosshairs
                dx = dy = 0
                if info.key == "left":
                    dx -= 1
                elif info.key == "right":
                    dx += 1
                elif info.key == "up":
                    dy += 1
                elif info.key == "down":
                    dy -= 1
                update_crosshairs(
                    (current_state.xarg + dx * xdir) % xaxis.points.flatten().size,
                    (current_state.yarg + dy * ydir) % yaxis.points.flatten().size,
                )
        elif info.key == "tab":
            current_state.focus("next")
        elif info.key == "ctrl+tab":
            current_state.focus("previous")
        else:
            mpl.backend_bases.key_press_handler(info, fig.canvas, fig.canvas.toolbar)
        fig.canvas.draw_idle()

    fig.canvas.mpl_disconnect(fig.canvas.manager.key_press_handler_id)
    fig.canvas.mpl_connect("button_release_event", update_button_release)
    fig.canvas.mpl_connect("key_press_event", update_key_press)
    radio.on_clicked(update_local)

    for slider in sliders.values():
        slider.on_changed(update_slider)

    return obj2D, sliders, crosshair_hline, crosshair_vline, radio, colorbar<|MERGE_RESOLUTION|>--- conflicted
+++ resolved
@@ -254,7 +254,6 @@
 
     # create sliders
     sliders = {}
-<<<<<<< HEAD
     for axis in filter(lambda a: a not in [xaxis, yaxis], data.axes):
         if axis.size > np.prod(axis.shape):
             raise NotImplementedError("Cannot use multivariable axis as a slider")
@@ -278,32 +277,6 @@
             alpha=0.5,
         )
         slider.valtext.set_text(gen_ticklabels(axis.points)[0])
-=======
-    for axis in data.axes:
-        if axis not in [xaxis, yaxis]:
-            if axis.size > np.prod(axis.shape):
-                raise NotImplementedError("Cannot use multivariable axis as a slider")
-            slider_axes = plt.subplot(gs[~len(sliders), :]).axes
-            slider = Slider(
-                slider_axes,
-                axis.label,
-                0,
-                axis.points.size - 1,
-                valinit=0,
-                valstep=1,
-                track_color="lightgrey",
-            )
-            sliders[axis.natural_name] = slider
-            slider_axes.set_gid(axis.natural_name)
-            slider.ax.vlines(
-                range(axis.points.size - 1),
-                *slider.ax.get_ylim(),
-                colors="k",
-                linestyle=":",
-                alpha=0.5,
-            )
-            slider.valtext.set_text(gen_ticklabels(axis.points)[0])
->>>>>>> 9a299f07
     current_state.focus = Focus([ax0] + [slider.ax for slider in sliders.values()], sliders)
     # initial xyz start are from zero indices of additional axes
     current_state.dat = data.at(**_at_dict(data, sliders, xaxis, yaxis))
@@ -402,18 +375,8 @@
     ax0.set_xlim(xaxis.points.min(), xaxis.points.max())
     ax0.set_ylim(yaxis.points.min(), yaxis.points.max())
 
-<<<<<<< HEAD
-
     sp_x.set_ylim(-0.05, 1.05)
     sp_y.set_xlim(-0.05, 1.05)
-=======
-    if channel.signed:
-        sp_x.set_ylim(-1.1, 1.1)
-        sp_y.set_xlim(-1.1, 1.1)
-    else:
-        sp_x.set_ylim(0, 1.1)
-        sp_y.set_xlim(0, 1.1)
->>>>>>> 9a299f07
 
     def update_sideplot_slices():
         # TODO:  if bins is only available along one axis, slicing should be valid along the other
@@ -488,24 +451,10 @@
 
         [item.remove() for item in sp_x.collections]
         [item.remove() for item in sp_y.collections]
-<<<<<<< HEAD
-        if len(sp_x.collections) >  0:  # mpl < 3.7
-            sp_x.collections.clear()
-            sp_y.collections.clear()
-
-=======
         if len(sp_x.collections) > 0:  # mpl < 3.7
             sp_x.collections.clear()
             sp_y.collections.clear()
 
-        if channel.signed:
-            sp_x.set_ylim(-1.1, 1.1)
-            sp_y.set_xlim(-1.1, 1.1)
-        else:
-            sp_x.set_ylim(0, 1.1)
-            sp_y.set_xlim(0, 1.1)
-
->>>>>>> 9a299f07
         draw_sideplot_projections()
         if line_sp_x.get_visible() and line_sp_y.get_visible():
             update_sideplot_slices()
