--- conflicted
+++ resolved
@@ -29,10 +29,6 @@
 
 if __name__ == "__main__":
     # test_scatter_heatmap_unstructured()
-<<<<<<< HEAD
     # test_scatter_broadcast_vars()
     # plt.show()
-    pass
-=======
-    test_scatter_broadcast_vars()
->>>>>>> 48bc7fc9
+    pass