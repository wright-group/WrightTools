[main]
<<<<<<< HEAD

version = 1.8.0
=======
version = 1.9.1
>>>>>>> d081b555
<|MERGE_RESOLUTION|>--- conflicted
+++ resolved
@@ -1,7 +1,2 @@
 [main]
-<<<<<<< HEAD
-
-version = 1.8.0
-=======
-version = 1.9.1
->>>>>>> d081b555
+version = 1.9.1