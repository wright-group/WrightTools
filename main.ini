[main]
<<<<<<< HEAD
version = 1.6.2
=======
version = 1.7.0
>>>>>>> 258b0a25
<|MERGE_RESOLUTION|>--- conflicted
+++ resolved
@@ -1,6 +1,2 @@
 [main]
-<<<<<<< HEAD
-version = 1.6.2
-=======
-version = 1.7.0
->>>>>>> 258b0a25
+version = 1.7.0