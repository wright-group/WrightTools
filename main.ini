[main]
<<<<<<< HEAD
version = 1.9.2
=======
version = 1.9.3
>>>>>>> 199db577
<|MERGE_RESOLUTION|>--- conflicted
+++ resolved
@@ -1,6 +1,2 @@
 [main]
-<<<<<<< HEAD
-version = 1.9.2
-=======
-version = 1.9.3
->>>>>>> 199db577
+version = 1.9.3