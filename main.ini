[main]
<<<<<<< HEAD
version = 1.10.1
=======
version = 1.10.0
>>>>>>> 56534003
<|MERGE_RESOLUTION|>--- conflicted
+++ resolved
@@ -1,6 +1,2 @@
 [main]
-<<<<<<< HEAD
-version = 1.10.1
-=======
-version = 1.10.0
->>>>>>> 56534003
+version = 1.10.1