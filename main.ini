[main]
<<<<<<< HEAD
version = 1.5.0
git sha = d02b8713d4bf7855e88f907e447133ac620db04b
=======
version = 1.6.2
git sha = a92ded613053d02e8ea60ae8c80002bdd8684336
>>>>>>> 8f373200
<|MERGE_RESOLUTION|>--- conflicted
+++ resolved
@@ -1,8 +1,2 @@
 [main]
-<<<<<<< HEAD
-version = 1.5.0
-git sha = d02b8713d4bf7855e88f907e447133ac620db04b
-=======
-version = 1.6.2
-git sha = a92ded613053d02e8ea60ae8c80002bdd8684336
->>>>>>> 8f373200
+version = 1.6.2