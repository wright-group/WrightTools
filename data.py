import os
import copy
import time
import collections

import pickle

import numpy as np

from scipy.interpolate import griddata, interp1d

import matplotlib
import matplotlib.pyplot as plt

import kit

### data class #################################################################

class Axis:
    
    def __init__(self, points, units,
                 tolerance = None, file_idx = None,
                 name = None, label = None, label_seed = None):
        
        self.name = name
        self.tolerance = tolerance
        self.points = points
        self.units = units
        self.file_idx = file_idx        
        self.label_seed = label_seed        
        self.label = label
        
        #get units kind
        self.units_kind = None
        for dic in kit.unit_dicts:
            if self.units in dic.keys():
                self.units_kind = dic['kind']
        
        self.make_label()        
        
    def convert(self, destination_units):
        
        self.points = kit.unit_converter(self.points, self.units, destination_units)
        self.units = destination_units
        
    def make_label(self):
        
        self.label = self.name
        
    def min_max_step(self):
        
        _min = self.points.min()
        _max = self.points.max()
        _step = (_max-_min)/(len(self.points)-1)
        
        return _min, _max, _step
        
class Channel:
    
    def __init__(self, values, units,
                 file_idx,
                 znull = None, zmin = None, zmax = None, signed = None,
                 name = None, label = None, label_seed = None):
                     
        #general import---------------------------------------------------------
        
        self.name = name
        self.label = label
        self.label_seed = label_seed
        
        self.units = units
        self.file_idx = file_idx

        #values-----------------------------------------------------------------

        if not values == None:
            self.give_values(values, znull, zmin, zmax, signed)
        else:
            self.znull = znull
            self.zmin = zmin
            self.zmax = zmax
            self.signed = signed
        
    def give_values(self, values, znull = None, zmin = None, zmax = None, signed = None):
        
        self.values = values
        
        if znull:
            self.znull = znull
        elif hasattr(self, 'znull'):
            if self.znull:
                pass
            else:
                self.znull = self.values.min()
        else: 
            self.znull = self.values.min()
            
        if zmin:
            self.zmin = zmin
        elif hasattr(self, 'zmin'):
            if self.zmin:
                pass
            else:
                self.zmin = self.values.min()
        else:
            self.zmin = self.values.min()
            
        if zmax:
            self.zmax = zmax
        elif hasattr(self, 'zmax'):
            if self.zmax:
                pass
            else:
                self.zmax = self.values.max()
        else:
            self.zmax = self.values.max()
            
        if signed:
            self.signed = signed
        elif hasattr(self, 'signed'):
            if self.signed:
                pass
            else:
                if self.zmin < self.znull:
                    self.signed = True
                else:
                    self.signed = False
        else:
            if self.zmin < self.znull:
                self.signed = True
            else:
                self.signed = False
                
    def invert(self):
        
        self.values = - self.values

class Data:

    def __init__(self, axes, channels, constants = [], 
                 znull = None, zmin = None, zmax = None, 
                 name = None, source = None):
        '''
        central object for all data types                              \n
        create data objects by calling the methods of this script
        '''
        
        #axes-------------------------------------------------------------------
        
        #check that no two names are the same
        self.axis_names = []
        for axis in axes:
            self.axis_names.append(axis.name)
        if not len(self.axis_names) == len(set(self.axis_names)):
            print 'init failed: each axis must have a unique name'
            return
                     
        self.axes = axes
        for axis in self.axes:
            setattr(self, axis.name, axis)
        
        #channels---------------------------------------------------------------
        
        self.channels = channels
        for arg in [znull, zmin, zmax]:
            for i in range(len(self.channels)):
                channel = self.channels[i]
                
            
        #other------------------------------------------------------------------
  
        self.constants = constants 
        
        
        self.name = name
        self.source = source
        
        
        
            
    def chop(self, *args, **kwargs):
        '''
        obtain a subset of the contained data   \n
        all axes must be accounted for          \n
        '''
        
        #organize arguments recieved--------------------------------------------

        axes_args = []
        chopped_constants = {}
        
        for arg in args:
            if type(arg) == str:
                axes_args.append(arg)
            elif type(arg) == dict:
                chopped_constants = arg
                
        verbose = True
        for name, value in kwargs.items():
            if name == 'verbose':
                verbose = value 
        
        #iterate!---------------------------------------------------------------
                
        #find iterated dimensions
        iterated_dimensions = []
        iterated_shape = [1]
        for name in self.axis_names:
            if not name in axes_args and not name in chopped_constants.keys():
                iterated_dimensions.append(name)
                length = len(getattr(self, name).points)
                iterated_shape.append(length)
                
        #make copies of channel objects for handing out
        channels_chopped = copy.deepcopy(self.channels)
    
        chopped_constants_everywhere = chopped_constants
        out = []
        for index in np.ndindex(tuple(iterated_shape)):

            #get chopped_constants correct for this iteration
            chopped_constants = chopped_constants_everywhere.copy()
            for i in range(len(index[1:])):
                idx = index[1:][i]
                name = iterated_dimensions[i]
                units = getattr(self, name).units
                position = getattr(self, name).points[idx]
                chopped_constants[name] = [position, units]

            #re-order array: [all_chopped_constants, channels, all_chopped_axes]
            
            transpose_order = []
            constant_indicies = []
            
            #handle constants first
            constants = list(self.constants) #copy
            for dim in chopped_constants.keys():
                idx = [idx for idx in range(len(self.axes)) if self.axes[idx].name == dim][0]
                transpose_order.append(idx)
                #get index of nearest value
                val = chopped_constants[dim][0]
                val = kit.unit_converter(val, chopped_constants[dim][1], self.axes[idx].units)
                c_idx = np.argmin(abs(self.axes[idx].points - val))
                constant_indicies.append(c_idx)
                obj = Axis(self.axes[idx].points[c_idx], self.axes[idx].units, name = dim)
                constants.append(obj)

            #now handle axes
            axes_chopped = []
            for dim in axes_args:
                idx = [idx for idx in range(len(self.axes)) if self.axes[idx].name == dim][0]
                transpose_order.append(idx)
                axes_chopped.append(self.axes[idx])
                
            #ensure that everything is kosher
            if len(transpose_order) == len(self.channels[0].values.shape):
                pass
            else:
                print 'chop failed: not enough dimensions specified'
                print len(transpose_order)
                print len(self.channels[0].values.shape)
                return
            if len(transpose_order) == len(set(transpose_order)):
                pass
            else:
                print 'chop failed: same dimension used twice'
                return
    
            #chop
            for i in range(len(self.channels)):
                values = self.channels[i].values
                values = values.transpose(transpose_order)
                for idx in constant_indicies: 
                    values = values[idx]
                channels_chopped[i].values = values
                    
            #finish iteration 
            out.append([axes_chopped, copy.deepcopy(channels_chopped), constants])
        
        #return-----------------------------------------------------------------
        
        if verbose:
            print 'chopped data into %d piece(s)'%len(out), 'in', axes_args

        return out
        
    def convert(self, units, verbose = True):
        '''
        convinience method                                                    \n
        converts all compatable constants and axes to units 
        '''
        
        #get kind of units
        for dic in kit.unit_dicts:
            if units in dic.keys():
                units_kind = dic['kind']
        
        for axis in self.axes + self.constants:
            if axis.units_kind == units_kind:
                axis.convert(units)
                if verbose:
                    print 'axis', axis.name, 'converted'
        
    def copy(self):
        
        return copy.deepcopy(self)
        
    def dOD(self, signal_channel_index, reference_channel_index, 
            method = 'boxcar',
            verbose = True):
        '''
        for differential scans:  convert zi signal from dT to dOD
        '''    
    
        T =  self.channels[reference_channel_index].values
        dT = self.channels[signal_channel_index].values
        
        if method == 'boxcar':
            print 'boxcar'
            #assume data collected with boxcar i.e.
            #sig = 1/2 dT
            #ref = T + 1/2 dT
            dT = 2 * dT
            out = -np.log10((T + dT) / T)
        else:
            print 'method not recognized in dOD, returning'
            return
  
        #reset znull, zmin, zmax------------------------------------------------
  
        self.channels[signal_channel_index].give_values(out)
        self.channels[signal_channel_index].znull = 0.
        self.channels[signal_channel_index].zmin = out.min()
        self.channels[signal_channel_index].zmax = out.max()
        self.channels[signal_channel_index].signed = True
        
    def flip(self, axis):
        '''
        invert arrays along axis \n
        axis may be an integer (index) or a string (name)
        '''
        
        #axis-------------------------------------------------------------------
        
        if type(axis) == int:
            axis_index = axis
        elif type(axis) == str:
            axis_index =  self.axis_names.index(axis)
        else:
            print 'axis type', type(axis), 'not valid'
            
        axis = self.axes[axis_index]            
            
        #flip-------------------------------------------------------------------
            
        #axis
        axis.points = -axis.points
            
            
        #data
        for channel in self.channels:
            values = channel.values            
            #transpose so the axis of interest is last
            transpose_order = range(len(values.shape))
            transpose_order = [len(values.shape)-1 if i==axis_index else i for i in transpose_order] #replace axis_index with zero
            transpose_order[len(values.shape)-1] = axis_index
            values = values.transpose(transpose_order)
            values = values[:,::-1]
            #transpose out
            values = values.transpose(transpose_order)
        
        
        
    def level(self, channel_index, axis, npts, verbose = True):
        '''
        subtract offsets along the edge of axis \n
        axis may be an integer (index) or a string (name)
        '''
        
        #axis-------------------------------------------------------------------
        
        if type(axis) == int:
            axis_index = axis
        elif type(axis) == str:
            axis_index =  self.axis_names.index(axis)
        else:
            print 'axis type', type(axis), 'not valid'
        
        # verify npts not zero--------------------------------------------------
        
        npts = int(npts)
        if npts == 0:
            print 'cannot level if no sampling range is specified'
            return

        #level------------------------------------------------------------------

        channel = self.channels[channel_index]
        values = channel.values
        
        #transpose so the axis of interest is last
        transpose_order = range(len(values.shape))
        transpose_order = [len(values.shape)-1 if i==axis_index else i for i in transpose_order] #replace axis_index with zero
        transpose_order[len(values.shape)-1] = axis_index
        values = values.transpose(transpose_order)

        #subtract
        for index in np.ndindex(values[..., 0].shape):
            if npts > 0:
                offset = np.average(values[index][:npts])
            elif npts < 0:
                offset = np.average(values[index][npts:])
            values[index] = values[index] - offset
        
        #transpose back
        values = values.transpose(transpose_order)

        #return
        channel.values = values
        channel.znull = 0.
        channel.zmax = values.max()
        channel.zmin = values.min()
        
        #print
        if verbose:
            axis = self.axes[axis_index]
            if npts > 0:
                points = axis.points[:npts]
            if npts < 0:
                points = axis.points[npts:]
            
            print 'channel', channel.name, 'offset by', axis.name, 'between', int(points.min()), 'and', int(points.max()), axis.units
        
        
    def save(self, filepath = None, verbose = True):
        '''
        pickle the data object
        '''
        
        if not filepath:
            chdir = os.getcwd()
            timestamp = time.strftime('%Y.%m.%d %H_%M_%S')
            filepath = os.path.join(chdir, timestamp + ' data.p')
            
        pickle.dump(self, open(filepath, 'wb'))
        
        if verbose:
            print 'data saved at', filepath
        
        return filepath
    
    def smooth(self, factors):
        '''
        smooth by multidimensional kaiser window   \n
        factors can be an integer or a list
        '''
        
        #get factors------------------------------------------------------------        
        
        if type(factors) == list:
            pass
        else:
            dummy = np.zeros(len(self.axes))
            dummy[::] = factors
            factors = list(dummy)
            
        #smooth-----------------------------------------------------------------
            
        for channel in self.channels:
            
            values = channel.values            
            
            for axis_index in range(len(factors)):
                
                factor = factors[axis_index]
                
                #transpose so the axis of interest is last
                transpose_order = range(len(values.shape))
                transpose_order = [len(values.shape)-1 if i==axis_index else i for i in transpose_order] #replace axis_index with zero
                transpose_order[len(values.shape)-1] = axis_index
                values = values.transpose(transpose_order)

                #get kaiser window                
                beta = 5.0
                w = np.kaiser(2*factor+1, beta)
                
                #for all slices...
                for index in np.ndindex(values[..., 0].shape):
                    current_slice = values[index]
                    temp_slice = np.pad(current_slice, (factor,factor), mode = 'edge')
                    values[index] = np.convolve(temp_slice, w/w.sum(), mode='valid')

                #transpose out
                values = values.transpose(transpose_order)
            
            #return array to channel object
            channel.values = values

    def zoom(self, factor, order=1, verbose = True):
        '''
        'zoom' the data array using spline interpolation of the requested order. \n
        the number of points along each axis is increased by factor of factor.   \n
        essentially a wrapper for scipy.ndimage.interpolation.zoom
        '''
        import scipy.ndimage
        
        #axes
        for axis in self.axes:
            axis.points = scipy.ndimage.interpolation.zoom(axis.points, factor, order=order)
        
        #data (don't zoom along channel dimension)
        for channel in self.channels:
            channel.values = scipy.ndimage.interpolation.zoom(channel.values, factor, order=order)
            
            
        if verbose:
            print 'data zoomed to new shape:', self.channels[0].values.shape
        
        
### data manipulation and usage methods ########################################

def make_fit(**kwargs):
    """
    make a fit file filling in only the arguments specified
    kwargs must be lists or arrays of uniform size and 1D shape
    """
    n = len(kwargs.values()[0])
    out = np.zeros((n, 12))
    #first column is just row number (unless overwritten)
    out[:, 0] = range(n)
    for name, value in kwargs.items():
        #all kwargs have to be the same length to make an intelligable array
        if len(value) == n:
            if name in Fit.cols.keys():
                out[:, Fit.cols[name][0]] = value
            else:
                print 'name {0} is not an appropriate column name'.format(name)
                return
        else:
            print 'Error: not all columns are the same length:  len({0})={1}, len({2}) = {3}'.format(
                kwargs.keys()[0], n, name, len(value))
            return
    return out

def make_tune(obj, set_var, fname=None, amp='int', center='exp_val', fit=True,
              offset=None, write=True):
    """
        function for turning dat scans into tune files using exp value

        takes a dat class object and transforms it into a fit file

        need to specify which axis we need the expectation value from 
        (set_var; either 'x' or 'y'; the other axis will be called int_var)

        amp can measure either amplitude or integrated itensity

        offset:  the a point contained within the set_var range that you wish 
        to be the zero point--if such a point is included, the exp_values will
        be shifted relative to it.  This is convenient in tunetests if you want 
        to have a specific color you want to set zero delay to.
    """
    if set_var not in ['x', 'y', obj.xvar, obj.yvar]:
        print 'Error:  set_var type not supported: {0}'.format(set_var)
    # make sure obj type is appropriate and extract properties
    #zimin = obj.zi.min()
    tempzi = obj.zi - obj.znull
    if set_var in ['y', obj.yvar]:
        int_var = obj.xvar
        set_var = obj.yvar
        set_lis = obj.yi
        #int_lis = obj.xi
        axis = 1
    elif set_var in ['x', obj.xvar]:
        int_var = obj.yvar
        set_var = obj.xvar
        set_lis = obj.xi
        #int_lis = obj.yi
        axis = 0

    # decide what tune type this is
    # if exp value var is delay, call this zerotune, if mono, call it colortune
    if int_var in ['lm', 'wm']:
        fit_type = 'colortune'
    elif int_var in ['d1', 'd2']:
        fit_type = 'zerotune'
    else:
        # not sure what type of fit it is
        fit_type = 'othertune'
    if fit:
        # use least squares fitting to fill in tune values
        plsq = obj.fit_gauss(axis=set_var)
        obj_amp, obj_exp, obj_width, obj_y0 = plsq
    else:
        # use expectation values and explicit measurements to extract values
        # calculate the expectation value to get the peak center
        obj_exp = obj.center(axis=set_var, center=center)
        # calculate the width of the feature using the second moment
        obj_width = obj.exp_value(axis=set_var, moment=2)
        obj_width = np.sqrt(np.abs(obj_width - obj_exp**2))
        # also include amplitude
        if amp == 'int':
            # convert area to max amplitude assuming gaussian form factor
            obj_amp = obj.exp_value(axis=set_var, moment=0, norm=False)
            obj_amp = obj_amp / (np.sqrt(2*np.pi)* obj_width)
        elif amp == 'max':
            obj_amp = tempzi.max(axis=axis) - obj.znull
    # convert obj_width from stdev to fwhm
    obj_width *= 2*np.sqrt(2*np.log(2))
    # offset the values if specified
    if offset is not None:
        f_exp = interp1d(set_lis,obj_exp, kind='linear')
        off = f_exp(offset)
        obj_exp = obj_exp - off
    # convert color to nm for fit file
    if set_var in ['w1', 'w2', 'wm']:
        set_lis = 10**7 / set_lis
    # put wavelength in ascending order
    pts = zip(set_lis, obj_exp, obj_amp)
    pts.sort()
    pts = zip(*pts)
    set_lis, obj_exp, obj_amp = pts
    out = makefit(set_pt=set_lis, mu=obj_exp, amp=obj_amp, sigma=obj_width)
    # make a fit file using the expectation value data
    # first, make sure fname has proper format 
    # append descriptors to filename regardless of whether name is provided
    # emulates how COLORS treats naming
    if fit:
        auto = '{0} {1} fitted'.format(set_var, fit_type)
    elif center == 'exp_val':
        auto = '{0} {1} exp_value center'.format(set_var, fit_type)
    elif center == 'max':
        auto = '{0} {1} max value center'.format(set_var, fit_type)
    else:
        auto = '{0} {1}'.format(set_var, fit_type)
    # suffix:  let me add the .fit filename suffix
    if fname is not None:
        filepath, fname, filesuffix = filename_parse(fname)
        # path:  don't imply path if an absolute path is given
        fname = ' '.join([fname, auto])
        if filepath is None:
            filepath=obj.filepath
    else:
        # use object's filepath as default
        filepath = obj.filepath
        fname = auto
    
    if filepath is not None:
        fname = filepath + '\\' + fname
    fstr = find_name(fname, 'fit')
    if not fstr:
        print 'Could not write file without overwriting an existing file'
        print 'Aborting file write'
        return
    with file(fstr+'.fit', 'a') as exp_file:
        np.savetxt(exp_file, out, delimiter='\t', fmt='%.3f')
    print 'saved as {0}'.format(fstr+'.fit')

### data creation methods ######################################################

def from_COLORS(filepaths, znull = None, name = None, cols = None,
                color_steps_as = 'energy',
                verbose = True):
    '''
    filepaths may be string or list \n
    color_steps_as one in 'energy', 'wavelength'
    '''

    #do we have a list of files or just one file?-------------------------------
    
    if type(filepaths) == list:
        file_example = filepaths[0]
    else:
        file_example = filepaths
        filepaths = [filepaths]
    
    #define format of dat file--------------------------------------------------
    
    if cols:
        pass
    else:
        num_cols = len(np.genfromtxt(file_example).T)
        if num_cols == 35:
            cols = 'v2'
        elif num_cols == 18:
            cols = 'v1'
        elif num_cols == 16:
            cols = 'v0'
        if verbose:
            print 'cols recognized as', cols, '(%d)'%num_cols
            
    if cols == 'v2':
        axes = collections.OrderedDict()
        axes['num']  = Axis(None, None, tolerance = 0.5,  file_idx = 0,  name = 'num',  label_seed = ['num'])
        axes['w1']   = Axis(None, 'nm', tolerance = 0.5,  file_idx = 1,  name = 'w1',   label_seed = ['1'])
        axes['w2']   = Axis(None, 'nm', tolerance = 0.5,  file_idx = 3,  name = 'w2',   label_seed = ['2'])
        #axes['w3']   = Axis(None, 'nm', tolerance = 5.0,  file_idx = 5,  name = 'w3',   label_seed = ['3'])
        axes['wm']   = Axis(None, 'nm', tolerance = 0.5,  file_idx = 7,  name = 'wm',   label_seed = ['m'])
        axes['wa']   = Axis(None, 'nm', tolerance = 1.0,  file_idx = 8,  name = 'wm',   label_seed = ['a'])
        axes['dref'] = Axis(None, 'fs', tolerance = 25.0, file_idx = 10, name = 'dref', label_seed = ['ref'])
        axes['d1']   = Axis(None, 'fs', tolerance = 3.0,  file_idx = 12, name = 'd1',   label_seed = ['1'])
        axes['d2']   = Axis(None, 'fs', tolerance = 3.0,  file_idx = 14, name = 'd2',   label_seed = ['2'])
        channels = collections.OrderedDict()
        channels['ai0'] = Channel(None, 'V',  file_idx = 16, name = 'ai0',  label_seed = ['0'])
        channels['ai1'] = Channel(None, 'V',  file_idx = 17, name = 'ai1',  label_seed = ['1'])
        channels['ai2'] = Channel(None, 'V',  file_idx = 18, name = 'ai2',  label_seed = ['2'])
        channels['ai3'] = Channel(None, 'V',  file_idx = 19, name = 'ai3',  label_seed = ['3'])
        channels['ai4'] = Channel(None, 'V',  file_idx = 20, name = 'ai4',  label_seed = ['4'])
        channels['mc']  = Channel(None, None, file_idx = 21, name = 'array', label_seed = ['a'])
    elif cols == 'v1':
        axes = collections.OrderedDict()
        axes['num']  = Axis(None, None, tolerance = 0.5,  file_idx = 0,  name = 'num',  label_seed = ['num'])
        axes['w1']   = Axis(None, 'nm', tolerance = 0.5,  file_idx = 1,  name = 'w1',   label_seed = ['1'])
        axes['w2']   = Axis(None, 'nm', tolerance = 0.5,  file_idx = 3,  name = 'w2',   label_seed = ['2'])
        axes['wm']   = Axis(None, 'nm', tolerance = 0.5,  file_idx = 5,  name = 'wm',   label_seed = ['m'])
        axes['d1']   = Axis(None, 'fs', tolerance = 3.0,  file_idx = 6,  name = 'd1',   label_seed = ['1'])
        axes['d2']   = Axis(None, 'fs', tolerance = 3.0,  file_idx = 7,  name = 'd2',   label_seed = ['2'])
        channels = collections.OrderedDict()
        channels['ai0'] = Channel(None, 'V',  file_idx = 8,  name = 'ai0',  label_seed = ['0'])
        channels['ai1'] = Channel(None, 'V',  file_idx = 9,  name = 'ai1',  label_seed = ['1'])
        channels['ai2'] = Channel(None, 'V',  file_idx = 10, name = 'ai2',  label_seed = ['2'])
        channels['ai3'] = Channel(None, 'V',  file_idx = 11, name = 'ai3',  label_seed = ['3'])
    elif cols == 'v0':
        axes = collections.OrderedDict()
        axes['num']  = Axis(None, None, tolerance = 0.5,  file_idx = 0,  name = 'num',  label_seed = ['num'])
        axes['w1']   = Axis(None, 'nm', tolerance = 0.5,  file_idx = 1,  name = 'w1',   label_seed = ['1'])
        axes['w2']   = Axis(None, 'nm', tolerance = 0.5,  file_idx = 3,  name = 'w2',   label_seed = ['2'])
        axes['wm']   = Axis(None, 'nm', tolerance = 0.5,  file_idx = 5,  name = 'wm',   label_seed = ['m'])
        axes['d1']   = Axis(None, 'fs', tolerance = 3.0,  file_idx = 6,  name = 'd1',   label_seed = ['1'])
        axes['d2']   = Axis(None, 'fs', tolerance = 3.0,  file_idx = 8,  name = 'd2',   label_seed = ['2'])
        channels = collections.OrderedDict()
        channels['ai0'] = Channel(None, 'V',  file_idx = 10, name = 'ai0',  label_seed = ['0'])
        channels['ai1'] = Channel(None, 'V',  file_idx = 11, name = 'ai1',  label_seed = ['1'])
        channels['ai2'] = Channel(None, 'V',  file_idx = 12, name = 'ai2',  label_seed = ['2'])
        channels['ai3'] = Channel(None, 'V',  file_idx = 13, name = 'ai3',  label_seed = ['3'])
            
    #import full array----------------------------------------------------------
            
    for i in range(len(filepaths)):
        dat = np.genfromtxt(filepaths[i]).T
        if verbose: print 'dat imported:', dat.shape
        if i == 0:
            arr = dat
        else:      
            arr = np.append(arr, dat, axis = 1)
        
    #recognize dimensionality of data-------------------------------------------
        
    axes_discover = axes.copy()
    for key in ['num', 'dref']: 
        axes_discover.pop(key) #remove dimensions that mess up discovery
    scanned, constant = discover_dimensions(arr, axes_discover)
    
    #get axes points------------------------------------------------------------

    for axis in scanned:
        
        #generate lists from data
        lis = sorted(arr[axis.file_idx])
        tol = axis.tolerance
        
        # values are binned according to their averages now, so min and max 
        #  are better represented
        xstd = []
        xs = []
        
        # check to see if unique values are sufficiently unique
        # deplete to list of values by finding points that are within 
        #  tolerance
        while len(lis) > 0:
            # find all the xi's that are like this one and group them
            # after grouping, remove from the list
            set_val = lis[0]
            xi_lis = [xi for xi in lis if np.abs(set_val - xi) < tol]
            # the complement of xi_lis is what remains of xlis, then
            lis = [xi for xi in lis if not np.abs(xi_lis[0] - xi) < tol]
            xi_lis_average = sum(xi_lis) / len(xi_lis)
            xs.append(xi_lis_average)
            xstdi = sum(np.abs(xi_lis - xi_lis_average)) / len(xi_lis)
            xstd.append(xstdi)
        
        # create uniformly spaced x and y lists for gridding
        # infinitesimal offset used to properly interpolate on bounds; can
        #   be a problem, especially for stepping axis
<<<<<<< HEAD
        tol = max(tol, 0.3)
        axis.points = np.linspace(min(xs)+tol,max(xs)-tol,
                              num=(len(xs)))
=======
        tol = sum(xstd) / len(xstd)
        tol = max(tol, 0.3)
        if axis.units_kind == 'energy' and color_steps_as == 'energy':
            min_wn = 1e7/min(xs)+tol
            max_wn = 1e7/max(xs)-tol
            axis.units = 'wn'
            axis.points = np.linspace(min_wn, max_wn, num = len(xs))
            axis.convert('nm')
        else:
            axis.points = np.linspace(min(xs)+tol, max(xs)-tol, num = len(xs))
>>>>>>> 68dd53ae

    #grid data------------------------------------------------------------------
    
    points = tuple(arr[axis.file_idx] for axis in scanned)
    #beware, meshgrid gives wrong answer with default indexing
    #this took me many hours to figure out... - blaise
    xi = tuple(np.meshgrid(*[axis.points for axis in scanned], indexing = 'ij'))

    for key in channels.keys():
        channel = channels[key]
        zi = arr[channel.file_idx]
        fill_value = min(zi)
        grid_i = griddata(points, zi, xi,
                          method='linear',fill_value=fill_value)
        channel.give_values(grid_i)
        
    #create data object---------------------------------------------------------

    data = Data(scanned, channels.values(), constant, znull)
    
    #add extra stuff to data object---------------------------------------------

    data.source = filepaths
    
    if not name:
        name = kit.filename_parse(file_example)[1]
    data.name = name
    
    #return---------------------------------------------------------------------
    
    if verbose:
        print 'data object succesfully created'
        print 'axis names:', data.axis_names
        print 'values shape:', channels.values()[0].values.shape
        
    return data
    
def from_JASCO(filepath, name = None, verbose = True):
    
    #check filepath-------------------------------------------------------------
    
    if os.path.isfile(filepath):
        if verbose: print 'found the file!'
    else:
        print 'Error: filepath does not yield a file'
        return

    #is the file suffix one that we expect?  warn if it is not!
    filesuffix = os.path.basename(filepath).split('.')[-1]
    if filesuffix != 'txt':
        should_continue = raw_input('Filetype is not recognized and may not be supported.  Continue (y/n)?')
        if should_continue == 'y':
            pass
        else:
            print 'Aborting'
            return
            
    #import data----------------------------------------------------------------
    
    #now import file as a local var--18 lines are just txt and thus discarded
    data = np.genfromtxt(filepath, skip_header=18).T
    
    #construct data
    x_axis = Axis(data[0], 'nm', name = 'wm')
    signal = Channel(data[1], 'sig', file_idx = 1, signed = False)
    data = Data([x_axis], [signal], source = 'JASCO')
    
    #return---------------------------------------------------------------------
    
    return data
    
def from_shimadzu(filepath, name = None, verbose = True):

    #check filepath-------------------------------------------------------------
    
    if os.path.isfile(filepath):
        if verbose: print 'found the file!'
    else:
        print 'Error: filepath does not yield a file'
        return

    #is the file suffix one that we expect?  warn if it is not!
    filesuffix = os.path.basename(filepath).split('.')[-1]
    if filesuffix != 'txt':
        should_continue = raw_input('Filetype is not recognized and may not be supported.  Continue (y/n)?')
        if should_continue == 'y':
            pass
        else:
            print 'Aborting'
            return
            
    #import data----------------------------------------------------------------
    
    #now import file as a local var--18 lines are just txt and thus discarded
<<<<<<< HEAD
    data = np.genfromtxt(filepath, skip_header=2, delimiter = ',').T
=======
    data = np.genfromtxt(filepath, skip_header=2, delimiter = '\t').T
>>>>>>> 68dd53ae
    print data.shape
    
    #construct data
    x_axis = Axis(data[0], 'nm', name = 'wm')
    signal = Channel(data[1], 'sig', file_idx = 1, signed = False)
    data = Data([x_axis], [signal], source = 'Shimadzu')
    
    #return---------------------------------------------------------------------
    
    return data

def from_pickle(filepath, verbose = True):
    
    data = pickle.load(open(filepath, 'rb'))
    
    if verbose:
        print 'data opened from', filepath
    
    return data
    
### other ######################################################################

def discover_dimensions(arr, dimension_cols, verbose = True):
    '''
    Discover the dimensions of array arr. \n
    Watches the indicies contained in dimension_cols. Returns dictionaries of 
    axis objects [scanned, constant]. \n
    Constant objects have their points object initialized. Scanned dictionary is
    in order of scanning (..., zi, yi, xi). Both dictionaries are condensed
    into coscanning / setting.
    '''
    
    #sorry that this method is so convoluted and unreadable - blaise    
    
    input_cols = dimension_cols
    
    #import values--------------------------------------------------------------
    
    dc = dimension_cols 
    di = [dc[key].file_idx for key in dc.keys()]
    dt = [dc[key].tolerance for key in dc.keys()]
    du = [dc[key].units for key in dc.keys()]
    dk = [key for key in dc.keys()]
    dims = zip(di, dt, du, dk)

    #remove nan dimensions and bad dimensions------------------------------------------------------
    
    to_pop = []
    for i in range(len(dims)):
        if np.all(np.isnan(arr[dims[i][0]])):
            to_pop.append(i)

    to_pop.reverse()
    for i in to_pop:
        dims.pop(i)
    
    #which dimensions are equal-------------------------------------------------

    #find
    d_equal = np.zeros((len(dims), len(dims)), dtype=bool)
    d_equal[:, :] = True
    for i in range(len(dims)): #test
        for j in range(len(dims)): #against
            for k in range(len(arr[0])):
                upper_bound = arr[dims[i][0], k] + dims[i][1]
                lower_bound = arr[dims[i][0], k] - dims[i][1]
                test_point =  arr[dims[j][0], k]
                if upper_bound > test_point > lower_bound:
                    pass
                else:
                    d_equal[i, j] = False
                    break

    #condense
    dims_unaccounted = range(len(dims))
    dims_condensed = []
    while dims_unaccounted:
        dim_current = dims_unaccounted[0]
        index = dims[dim_current][0]
        tolerance = [dims[dim_current][1]]
        units = dims[dim_current][2]
        key = [dims[dim_current][3]]
        dims_unaccounted.pop(0)
        indicies = range(len(dims_unaccounted))
        indicies.reverse()
        for i in indicies:
            dim_check = dims_unaccounted[i]
            if d_equal[dim_check, dim_current]:
                tolerance.append(dims[dim_check][1])
                key.append(dims[dim_check][3])
                dims_unaccounted.pop(i)
        tolerance = max(tolerance)
        dims_condensed.append([index, tolerance, units, key])
    dims = dims_condensed
    
    #which dimensions are scanned-----------------------------------------------
    
    #find
    scanned = []
    constant_list = []
    for dim in dims:
        name = dim[3]
        index = dim[0]
        vals = arr[index]
        tolerance = dim[1]
        if vals.max() - vals.min() > tolerance:
            scanned.append([name, index, tolerance, None])
        else:
            constant_list.append([name, index, tolerance, arr[index, 0]])
            
    #order scanned dimensions (..., zi, yi, xi)
    first_change_indicies = []
    for axis in scanned:
        first_point = arr[axis[1], 0]
        for i in range(len(arr[0])):
            upper_bound = arr[axis[1], i] + axis[2]
            lower_bound = arr[axis[1], i] - axis[2]
            if upper_bound > first_point > lower_bound:
                pass
            else:
                first_change_indicies.append(i)
                break
    scanned_ordered = [scanned[i] for i in np.argsort(first_change_indicies)]
    scanned_ordered.reverse()
    
    #return---------------------------------------------------------------------

    #package back into ordered dictionary of objects

    scanned = collections.OrderedDict()
    for axis in scanned_ordered:
        key = axis[0][0]
        obj = input_cols[key]
        obj.name_seed = axis[0]
        scanned[key] = obj
        
    constant = collections.OrderedDict()
    for axis in constant_list:
        key = axis[0][0]
        obj = input_cols[key]
        obj.name_seed = axis[0]
        obj.points = axis[3]
        constant[key] = obj
        
    return scanned.values(), constant.values()<|MERGE_RESOLUTION|>--- conflicted
+++ resolved
@@ -781,11 +781,6 @@
         # create uniformly spaced x and y lists for gridding
         # infinitesimal offset used to properly interpolate on bounds; can
         #   be a problem, especially for stepping axis
-<<<<<<< HEAD
-        tol = max(tol, 0.3)
-        axis.points = np.linspace(min(xs)+tol,max(xs)-tol,
-                              num=(len(xs)))
-=======
         tol = sum(xstd) / len(xstd)
         tol = max(tol, 0.3)
         if axis.units_kind == 'energy' and color_steps_as == 'energy':
@@ -796,7 +791,8 @@
             axis.convert('nm')
         else:
             axis.points = np.linspace(min(xs)+tol, max(xs)-tol, num = len(xs))
->>>>>>> 68dd53ae
+            
+        print axis.points.shape
 
     #grid data------------------------------------------------------------------
     
@@ -891,11 +887,8 @@
     #import data----------------------------------------------------------------
     
     #now import file as a local var--18 lines are just txt and thus discarded
-<<<<<<< HEAD
-    data = np.genfromtxt(filepath, skip_header=2, delimiter = ',').T
-=======
     data = np.genfromtxt(filepath, skip_header=2, delimiter = '\t').T
->>>>>>> 68dd53ae
+
     print data.shape
     
     #construct data
