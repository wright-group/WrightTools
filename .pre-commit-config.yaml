--- conflicted
+++ resolved
@@ -1,10 +1,6 @@
 repos:
   - repo: https://github.com/psf/black
-<<<<<<< HEAD
-    rev: 23.9.1 # Replace by any tag/version: https://github.com/psf/black/tags
-=======
     rev: 23.12.1 # Replace by any tag/version: https://github.com/psf/black/tags
->>>>>>> 880e0549
     hooks:
       - id: black
         language_version: python3 # Should be a command that runs python3.6+
