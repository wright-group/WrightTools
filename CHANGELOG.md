# Changelog
All notable changes to this project will be documented in this file.

The format is based on [Keep a Changelog](https://keepachangelog.com/).

## [Unreleased]

## Fixed
- `data.from_Solis`: import works without metadata
<<<<<<< HEAD
- better error messages for some functions

=======
- remove unused imports
- remove unused variables
>>>>>>> b80a2ab8

## [3.4.3]

### Added
- `artists` now has a wrapper for matplotlib's `imshow`.  Make sure to use uniform grids.

### Fixed
- `artists._parse_limits` now recognizes channel `null` for signed data limits.
- fixed bug where `Data.map_variable` did not interpolate on `yaqc-cmds` type Data

## [3.4.2]

### Added
- `data.from_Solis`: "kinetic series" acquisition type now supported.

## [3.4.1]

### Added
- `artists.create_figure`: kwarg `margin` allows unique margins on all sides

### Fixed
- ZeroDivisionError when converting units (e.g. wn to nm) now returns inf instead of raising
- PermissionError on windows when copying Data/Collection objects
- Fixed bug in `wt.artists.interact2D` where constants were not handled properly.

## [3.4.0]

### Added
- `from_databroker` method to import Data objects from databroker catalogs

### Changed
- complete units overhaul, now using pint library
- explicitly store axes as fixed string dtype
- validate units are in the unit registry on set

### Fixed
- Fixed bug in `from_COLORS` that misordered the relationship between variables and channels for 1D datasets.
- Avoid passing both `vmin/vmax` and `norm` to `pcolor*` methods
- Fixed matplotlib depreciation in artists._helpers

## [3.3.3]

## Added
- Collection.convert method for converting all units of a single kind of a collection's data to another unit (with test script)

### Fixed
- Absence of verbose kwarg propogation in data.split, silenced convert call.
- Further handling for readonly files
- Improved chopping with axes that span the kept axes removed
- Timezone offset for `wt.kit.TimeStamp.RFC3339`

## [3.3.2]

## Added
- `wt_for_numpy_users` Jupyter notebook illustrating differences between numpy and WrightTools workflow

### Fixed
- Return min and max when file is read only
- try/except the os.close call for tempfile (may already be gone in SWMR mode)
- data objects retain units of individual axes when copied
- h5py 3.0 string handling

## [3.3.1]

### Added
- pytest and pytest-cov to dev requirements

### Fixed
- representation of units with micro prefix
- Do not attempt to write attrs when file is read only

## [3.3.0]

### Added
- lineshapes in kit: `gaussian`, `lorentzian_complex`, `lorentzian_real`, `voight`

### Changed
- misc text effects within `artists.corner_text`
- deprecate `pcolor_helper`, remove from internal plotting functions

### Fixed
- none-type units improperly handled by split through save/load
- Copy colormaps to avoid editing default mpl colormaps
- Correct units in output of split to be the same as input for axes
- Conversion to/from inches was incorrect

## [3.2.7]

### Added
- matplotlib framework classifier

### Fixed
- Fix error when giving an explicit output array to `symmetric_sqrt`
- Remove deprecated pytest runner from setup.py

## [3.2.6]

### Added
- The turbo colormap has been added (temporarily, as it is staged to be added in matplotlib itself)

### Changed
- Silence matplotlib warnings (including in future matplotlib 3.2 release)
- wt.artists.savefig now accepts kwargs passed onto the underlying implementation
- Quick[1|2]D figures now have a white background
- numexpr is now used to evaluate unit conversions rather than eval

## [3.2.5]

### Fixed
- handling of resultant kwarg in data.Data.moment

## [3.2.4]

### Fixed
- allow contour plotting with colormaps

## [3.2.3]

### Added
- New file type supported: Horiba LabRAM Aramis binary files
- New mode for reading PyCMDS data: collapse=False will read without collapsing data, useful for reading large files in a memory safe way
- interact2D supports keyboard navigation

### Changed
- Colormaps dict will now default to look for Matplotlib colormaps

### Fixed
- Better handling of tolerances in `from_PyCMDS`

## [3.2.2]

### Added
- Additional fluence calculation in kit
- New wt.close method to close all open WT objects in a particular python session

### Changed
- Citation now points to our JOSS Publication
- Trim now works with no outliers, and allows you to ignore the point itself when averaging
- Now uses expressions rather than natural name for axes stored in the file
- Data.moment now allows you to pass resultant=shape such that it can work with multidimensional axes
- `Data.print_tree` will now print scalar values, rather than the shape

### Fixed
- Fixed unit conversion
- Fixed tolerances used for delays in `from_PyCMDS`
- Correction factor applied in `from_PyCMDS` for delay stages collected with errant constant
- bug where `wt-tree` modified accessed file

## [3.2.1]

### Added
- JOSS review
- Quick2D now respects adding contours
- Collections and Data objects can now be created using multi-part posix paths
- Collections and Data objects can now be used as context managers, which close upon exiting
- wt.units.convert added as an alias of wt.units.converter

### Fixed
- Fixed a bug regarding using strings as parameters to prune

## [3.2.0]

### Added
- new method: moment - Take the Nth moment of a channel along an axis
- new method: trim - Use statistical test in channels to remove outlier points
- Support for remote files in `from_` functions

### Changed
- dropped support for Python 3.5, now 3.6+ only
- Deprecated "integrate" method of collapse, as moment handles this
- Use `natural_name` setter to rename groups within the underlying hdf5 file

### Fixed
- bugs in chunkwise operations

## [3.1.6]

### Added
- `Data.prune` method to remove unused variables and channels easily

### Fixed
- `from_Cary` will now read data files correctly where multiple objects have the same name
- improvements to `set_fig_labels`

## [3.1.5]

### Added
- temperature units
- gradient method of data objects

### Fixed
- make interact2D more robust
- ensure that data objects with constants open properly
- fix units behavior when splitting and reading PyCMDS data files

## [3.1.4]

### Added
- Plotting functions like plot, pcolor, and contour now will plot channels e.g. 2D channels within a 3D data object
- Quick plotting methods now have lines and labels for constants
- π release

## [3.1.3]

### Added
- much improved joining of data sets
- constants
- new window functions in smooth1D

## [3.1.2]

### Added
- implementation of split

### Fixed
- improved import of PyCMDS data
- improved import of spcm data
- improved handling of complex dtype within collapse

## [3.1.1]

### Added
- `wt-tree`
- `from_Solis`
- `Downscale`
- methods in kit to calculate fluence
- interactive 2D plots
- `pcolormesh`

### Fixed
- additional bug fixes and conde maintainability improvements

## [3.1.0]

### Added
- `__citation__`
- support for `pathlib` objects

### Changed
- removed fit module
- removed unused artist classes

### Fixed
- recovered `Data.collapse`

## [3.0.4]

### Added
- manifest

## [3.0.3]

### Changed
- migrate requirements

## [3.0.2]

### Fixed
- PyCMDS
- Cary

## [3.0.1]

### Added
- allow for constant values in axis expressions

### Changed
- `from_PyCMDS` will now read incomplete data acquisitions

### Fixed
- windows bug prevented deletion of files
- bug fixes to match actual behavior

## [3.0.0]

## [2.13.9]

## [2.13.8]

## [2.13.7]

## [2.13.6]

### Fixed
- reqirements.txt distribution error

## [2.13.5]

### Added
- initial release

[Unreleased]: https://github.com/wright-group/WrightTools/-/compare/3.4.3...master
[3.4.3]: https://github.com/wright-group/WrightTools/compare/3.4.2...3.4.3
[3.4.2]: https://github.com/wright-group/WrightTools/compare/3.4.1...3.4.2
[3.4.1]: https://github.com/wright-group/WrightTools/compare/3.4.0...3.4.1
[3.4.0]: https://github.com/wright-group/WrightTools/compare/3.3.3...3.4.0
[3.3.3]: https://github.com/wright-group/WrightTools/compare/3.3.2...3.3.3
[3.3.2]: https://github.com/wright-group/WrightTools/compare/3.3.1...3.3.2
[3.3.1]: https://github.com/wright-group/WrightTools/compare/3.3.0...3.3.1
[3.3.0]: https://github.com/wright-group/WrightTools/compare/3.2.7...3.3.0
[3.2.7]: https://github.com/wright-group/WrightTools/compare/3.2.6...3.2.7
[3.2.6]: https://github.com/wright-group/WrightTools/compare/3.2.5...3.2.6
[3.2.5]: https://github.com/wright-group/WrightTools/compare/3.2.4...3.2.5
[3.2.4]: https://github.com/wright-group/WrightTools/compare/3.2.3...3.2.4
[3.2.3]: https://github.com/wright-group/WrightTools/compare/3.2.2...3.2.3
[3.2.2]: https://github.com/wright-group/WrightTools/compare/3.2.1...3.2.2
[3.2.1]: https://github.com/wright-group/WrightTools/compare/3.2.0...3.2.1
[3.2.0]: https://github.com/wright-group/WrightTools/compare/3.1.6...3.2.0
[3.1.6]: https://github.com/wright-group/WrightTools/compare/3.1.5...3.1.6
[3.1.5]: https://github.com/wright-group/WrightTools/compare/3.1.4...3.1.5
[3.1.4]: https://github.com/wright-group/WrightTools/compare/3.1.3...3.1.4
[3.1.3]: https://github.com/wright-group/WrightTools/compare/3.1.2...3.1.3
[3.1.2]: https://github.com/wright-group/WrightTools/compare/3.1.1...3.1.2
[3.1.1]: https://github.com/wright-group/WrightTools/compare/3.1.0...3.1.1
[3.1.0]: https://github.com/wright-group/WrightTools/compare/3.0.4...3.1.0
[3.0.4]: https://github.com/wright-group/WrightTools/compare/3.0.3...3.0.4
[3.0.3]: https://github.com/wright-group/WrightTools/compare/3.0.2...3.0.3
[3.0.2]: https://github.com/wright-group/WrightTools/compare/3.0.1...3.0.2
[3.0.1]: https://github.com/wright-group/WrightTools/compare/3.0.0...3.0.1
[3.0.0]: https://github.com/wright-group/WrightTools/compare/2.13.9...3.0.0
[2.13.9]: https://github.com/wright-group/WrightTools/compare/2.13.8...2.13.9
[2.13.8]: https://github.com/wright-group/WrightTools/compare/2.13.7...2.13.8
[2.13.7]: https://github.com/wright-group/WrightTools/compare/2.13.6...2.13.7
[2.13.6]: https://github.com/wright-group/WrightTools/compare/2.13.5...2.13.6
[2.13.5]: https://github.com/wright-group/WrightTools/releases/tag/2.13.5
<|MERGE_RESOLUTION|>--- conflicted
+++ resolved
@@ -7,13 +7,9 @@
 
 ## Fixed
 - `data.from_Solis`: import works without metadata
-<<<<<<< HEAD
 - better error messages for some functions
-
-=======
 - remove unused imports
 - remove unused variables
->>>>>>> b80a2ab8
 
 ## [3.4.3]
 
