--- conflicted
+++ resolved
@@ -6,20 +6,14 @@
 ## [Unreleased]
 
 ### Added
-<<<<<<< HEAD
 - new `Data.at` method: syntactic sugar for chop with "at" argument.
 - `Data.__getitem__` supports array slicing
-- iPython integration: autocomplete includes axis, variable, and channel names
-
-### Changed
-- `Data.chop` refactored to make steps modular
-=======
 - `artists.interact2D` supports `cmap` kwarg.
 - iPython integration: autocomplete includes axis, variable, and channel names
 
 ### Changed
+- `Data.chop` refactored to make steps modular
 - `artists.interact2D` uses matplotlib norm objects to control colormap scaling
->>>>>>> 0b078573
 
 ### Fixed
 - `kit.fft`: fixed bug where Fourier coefficients were off by a scalar factor.
