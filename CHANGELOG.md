# Changelog
All notable changes to this project will be documented in this file.

The format is based on [Keep a Changelog](https://keepachangelog.com/).

## [Unreleased]

### Added
<<<<<<< HEAD
- `Data.translate_to_txt`: serialize channels and variables and write as a text file.
=======
- new `Data.at` method: syntactic sugar for chop with "at" argument.
- `Data.__getitem__` supports array slicing
>>>>>>> 60e5e0ca
- `artists.interact2D` supports `cmap` kwarg.
- iPython integration: autocomplete includes axis, variable, and channel names
- `artists.quick2D`:  supports `cmap` kwarg.
- Allow `create_variable` and `create_channel` to create compressed datasets

### Changed
- `Data.chop` refactored to make steps modular
- `artists.interact2D` uses matplotlib norm objects to control colormap scaling

### Fixed
- `kit.fft`: fixed bug where Fourier coefficients were off by a scalar factor.

## [3.4.4]

### Added
- `artists.Axes.scatter`: plot one variable against another, with scatter point color determined by a channel.
- Invalid `unit` conversions now throw a `pint` error.
- `data.from_LabRAM`: import Horiba LabRAM txt files

### Fixed
- docs: from method JASCO example updated
- `data.from_Solis`: import works without metadata
- `unit` conversions of `None` to `None` no longer throws a warning.
- better error messages for some functions
- remove unused imports
- remove unused variables
- complex array support for data object operations

## [3.4.3]

### Added
- `artists` now has a wrapper for matplotlib's `imshow`.  Make sure to use uniform grids.

### Fixed
- `artists._parse_limits` now recognizes channel `null` for signed data limits.
- fixed bug where `Data.map_variable` did not interpolate on `yaqc-cmds` type Data

## [3.4.2]

### Added
- `data.from_Solis`: "kinetic series" acquisition type now supported.

## [3.4.1]

### Added
- `artists.create_figure`: kwarg `margin` allows unique margins on all sides

### Fixed
- ZeroDivisionError when converting units (e.g. wn to nm) now returns inf instead of raising
- PermissionError on windows when copying Data/Collection objects
- Fixed bug in `wt.artists.interact2D` where constants were not handled properly.

## [3.4.0]

### Added
- `from_databroker` method to import Data objects from databroker catalogs

### Changed
- complete units overhaul, now using pint library
- explicitly store axes as fixed string dtype
- validate units are in the unit registry on set

### Fixed
- Fixed bug in `from_COLORS` that misordered the relationship between variables and channels for 1D datasets.
- Avoid passing both `vmin/vmax` and `norm` to `pcolor*` methods
- Fixed matplotlib depreciation in artists._helpers

## [3.3.3]

## Added
- Collection.convert method for converting all units of a single kind of a collection's data to another unit (with test script)

### Fixed
- Absence of verbose kwarg propogation in data.split, silenced convert call.
- Further handling for readonly files
- Improved chopping with axes that span the kept axes removed
- Timezone offset for `wt.kit.TimeStamp.RFC3339`

## [3.3.2]

## Added
- `wt_for_numpy_users` Jupyter notebook illustrating differences between numpy and WrightTools workflow

### Fixed
- Return min and max when file is read only
- try/except the os.close call for tempfile (may already be gone in SWMR mode)
- data objects retain units of individual axes when copied
- h5py 3.0 string handling

## [3.3.1]

### Added
- pytest and pytest-cov to dev requirements

### Fixed
- representation of units with micro prefix
- Do not attempt to write attrs when file is read only

## [3.3.0]

### Added
- lineshapes in kit: `gaussian`, `lorentzian_complex`, `lorentzian_real`, `voight`

### Changed
- misc text effects within `artists.corner_text`
- deprecate `pcolor_helper`, remove from internal plotting functions

### Fixed
- none-type units improperly handled by split through save/load
- Copy colormaps to avoid editing default mpl colormaps
- Correct units in output of split to be the same as input for axes
- Conversion to/from inches was incorrect

## [3.2.7]

### Added
- matplotlib framework classifier

### Fixed
- Fix error when giving an explicit output array to `symmetric_sqrt`
- Remove deprecated pytest runner from setup.py

## [3.2.6]

### Added
- The turbo colormap has been added (temporarily, as it is staged to be added in matplotlib itself)

### Changed
- Silence matplotlib warnings (including in future matplotlib 3.2 release)
- wt.artists.savefig now accepts kwargs passed onto the underlying implementation
- Quick[1|2]D figures now have a white background
- numexpr is now used to evaluate unit conversions rather than eval

## [3.2.5]

### Fixed
- handling of resultant kwarg in data.Data.moment

## [3.2.4]

### Fixed
- allow contour plotting with colormaps

## [3.2.3]

### Added
- New file type supported: Horiba LabRAM Aramis binary files
- New mode for reading PyCMDS data: collapse=False will read without collapsing data, useful for reading large files in a memory safe way
- interact2D supports keyboard navigation

### Changed
- Colormaps dict will now default to look for Matplotlib colormaps

### Fixed
- Better handling of tolerances in `from_PyCMDS`

## [3.2.2]

### Added
- Additional fluence calculation in kit
- New wt.close method to close all open WT objects in a particular python session

### Changed
- Citation now points to our JOSS Publication
- Trim now works with no outliers, and allows you to ignore the point itself when averaging
- Now uses expressions rather than natural name for axes stored in the file
- Data.moment now allows you to pass resultant=shape such that it can work with multidimensional axes
- `Data.print_tree` will now print scalar values, rather than the shape

### Fixed
- Fixed unit conversion
- Fixed tolerances used for delays in `from_PyCMDS`
- Correction factor applied in `from_PyCMDS` for delay stages collected with errant constant
- bug where `wt-tree` modified accessed file

## [3.2.1]

### Added
- JOSS review
- Quick2D now respects adding contours
- Collections and Data objects can now be created using multi-part posix paths
- Collections and Data objects can now be used as context managers, which close upon exiting
- wt.units.convert added as an alias of wt.units.converter

### Fixed
- Fixed a bug regarding using strings as parameters to prune

## [3.2.0]

### Added
- new method: moment - Take the Nth moment of a channel along an axis
- new method: trim - Use statistical test in channels to remove outlier points
- Support for remote files in `from_` functions

### Changed
- dropped support for Python 3.5, now 3.6+ only
- Deprecated "integrate" method of collapse, as moment handles this
- Use `natural_name` setter to rename groups within the underlying hdf5 file

### Fixed
- bugs in chunkwise operations

## [3.1.6]

### Added
- `Data.prune` method to remove unused variables and channels easily

### Fixed
- `from_Cary` will now read data files correctly where multiple objects have the same name
- improvements to `set_fig_labels`

## [3.1.5]

### Added
- temperature units
- gradient method of data objects

### Fixed
- make interact2D more robust
- ensure that data objects with constants open properly
- fix units behavior when splitting and reading PyCMDS data files

## [3.1.4]

### Added
- Plotting functions like plot, pcolor, and contour now will plot channels e.g. 2D channels within a 3D data object
- Quick plotting methods now have lines and labels for constants
- π release

## [3.1.3]

### Added
- much improved joining of data sets
- constants
- new window functions in smooth1D

## [3.1.2]

### Added
- implementation of split

### Fixed
- improved import of PyCMDS data
- improved import of spcm data
- improved handling of complex dtype within collapse

## [3.1.1]

### Added
- `wt-tree`
- `from_Solis`
- `Downscale`
- methods in kit to calculate fluence
- interactive 2D plots
- `pcolormesh`

### Fixed
- additional bug fixes and conde maintainability improvements

## [3.1.0]

### Added
- `__citation__`
- support for `pathlib` objects

### Changed
- removed fit module
- removed unused artist classes

### Fixed
- recovered `Data.collapse`

## [3.0.4]

### Added
- manifest

## [3.0.3]

### Changed
- migrate requirements

## [3.0.2]

### Fixed
- PyCMDS
- Cary

## [3.0.1]

### Added
- allow for constant values in axis expressions

### Changed
- `from_PyCMDS` will now read incomplete data acquisitions

### Fixed
- windows bug prevented deletion of files
- bug fixes to match actual behavior

## [3.0.0]

## [2.13.9]

## [2.13.8]

## [2.13.7]

## [2.13.6]

### Fixed
- reqirements.txt distribution error

## [2.13.5]

### Added
- initial release

[Unreleased]: https://github.com/wright-group/WrightTools/-/compare/3.4.4...master
[3.4.4]: https://github.com/wright-group/WrightTools/compare/3.4.3...3.4.4
[3.4.3]: https://github.com/wright-group/WrightTools/compare/3.4.2...3.4.3
[3.4.2]: https://github.com/wright-group/WrightTools/compare/3.4.1...3.4.2
[3.4.1]: https://github.com/wright-group/WrightTools/compare/3.4.0...3.4.1
[3.4.0]: https://github.com/wright-group/WrightTools/compare/3.3.3...3.4.0
[3.3.3]: https://github.com/wright-group/WrightTools/compare/3.3.2...3.3.3
[3.3.2]: https://github.com/wright-group/WrightTools/compare/3.3.1...3.3.2
[3.3.1]: https://github.com/wright-group/WrightTools/compare/3.3.0...3.3.1
[3.3.0]: https://github.com/wright-group/WrightTools/compare/3.2.7...3.3.0
[3.2.7]: https://github.com/wright-group/WrightTools/compare/3.2.6...3.2.7
[3.2.6]: https://github.com/wright-group/WrightTools/compare/3.2.5...3.2.6
[3.2.5]: https://github.com/wright-group/WrightTools/compare/3.2.4...3.2.5
[3.2.4]: https://github.com/wright-group/WrightTools/compare/3.2.3...3.2.4
[3.2.3]: https://github.com/wright-group/WrightTools/compare/3.2.2...3.2.3
[3.2.2]: https://github.com/wright-group/WrightTools/compare/3.2.1...3.2.2
[3.2.1]: https://github.com/wright-group/WrightTools/compare/3.2.0...3.2.1
[3.2.0]: https://github.com/wright-group/WrightTools/compare/3.1.6...3.2.0
[3.1.6]: https://github.com/wright-group/WrightTools/compare/3.1.5...3.1.6
[3.1.5]: https://github.com/wright-group/WrightTools/compare/3.1.4...3.1.5
[3.1.4]: https://github.com/wright-group/WrightTools/compare/3.1.3...3.1.4
[3.1.3]: https://github.com/wright-group/WrightTools/compare/3.1.2...3.1.3
[3.1.2]: https://github.com/wright-group/WrightTools/compare/3.1.1...3.1.2
[3.1.1]: https://github.com/wright-group/WrightTools/compare/3.1.0...3.1.1
[3.1.0]: https://github.com/wright-group/WrightTools/compare/3.0.4...3.1.0
[3.0.4]: https://github.com/wright-group/WrightTools/compare/3.0.3...3.0.4
[3.0.3]: https://github.com/wright-group/WrightTools/compare/3.0.2...3.0.3
[3.0.2]: https://github.com/wright-group/WrightTools/compare/3.0.1...3.0.2
[3.0.1]: https://github.com/wright-group/WrightTools/compare/3.0.0...3.0.1
[3.0.0]: https://github.com/wright-group/WrightTools/compare/2.13.9...3.0.0
[2.13.9]: https://github.com/wright-group/WrightTools/compare/2.13.8...2.13.9
[2.13.8]: https://github.com/wright-group/WrightTools/compare/2.13.7...2.13.8
[2.13.7]: https://github.com/wright-group/WrightTools/compare/2.13.6...2.13.7
[2.13.6]: https://github.com/wright-group/WrightTools/compare/2.13.5...2.13.6
[2.13.5]: https://github.com/wright-group/WrightTools/releases/tag/2.13.5
<|MERGE_RESOLUTION|>--- conflicted
+++ resolved
@@ -6,12 +6,9 @@
 ## [Unreleased]
 
 ### Added
-<<<<<<< HEAD
 - `Data.translate_to_txt`: serialize channels and variables and write as a text file.
-=======
 - new `Data.at` method: syntactic sugar for chop with "at" argument.
 - `Data.__getitem__` supports array slicing
->>>>>>> 60e5e0ca
 - `artists.interact2D` supports `cmap` kwarg.
 - iPython integration: autocomplete includes axis, variable, and channel names
 - `artists.quick2D`:  supports `cmap` kwarg.
