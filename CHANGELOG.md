# Changelog
All notable changes to this project will be documented in this file.

The format is based on [Keep a Changelog](https://keepachangelog.com/).

## [Unreleased]

### Added
- Invalid `unit` conversions now throw a `pint` error.

### Fixed
- `data.from_Solis`: import works without metadata
<<<<<<< HEAD
- better error messages for some functions
=======
- `unit` conversions of `None` to `None` no longer throws a warning.
>>>>>>> 25c161c3
- remove unused imports
- remove unused variables

## [3.4.3]

### Added
- `artists` now has a wrapper for matplotlib's `imshow`.  Make sure to use uniform grids.

### Fixed
- `artists._parse_limits` now recognizes channel `null` for signed data limits.
- fixed bug where `Data.map_variable` did not interpolate on `yaqc-cmds` type Data

## [3.4.2]

### Added
- `data.from_Solis`: "kinetic series" acquisition type now supported.

## [3.4.1]

### Added
- `artists.create_figure`: kwarg `margin` allows unique margins on all sides

### Fixed
- ZeroDivisionError when converting units (e.g. wn to nm) now returns inf instead of raising
- PermissionError on windows when copying Data/Collection objects
- Fixed bug in `wt.artists.interact2D` where constants were not handled properly.

## [3.4.0]

### Added
- `from_databroker` method to import Data objects from databroker catalogs

### Changed
- complete units overhaul, now using pint library
- explicitly store axes as fixed string dtype
- validate units are in the unit registry on set

### Fixed
- Fixed bug in `from_COLORS` that misordered the relationship between variables and channels for 1D datasets.
- Avoid passing both `vmin/vmax` and `norm` to `pcolor*` methods
- Fixed matplotlib depreciation in artists._helpers

## [3.3.3]

## Added
- Collection.convert method for converting all units of a single kind of a collection's data to another unit (with test script)

### Fixed
- Absence of verbose kwarg propogation in data.split, silenced convert call.
- Further handling for readonly files
- Improved chopping with axes that span the kept axes removed
- Timezone offset for `wt.kit.TimeStamp.RFC3339`

## [3.3.2]

## Added
- `wt_for_numpy_users` Jupyter notebook illustrating differences between numpy and WrightTools workflow

### Fixed
- Return min and max when file is read only
- try/except the os.close call for tempfile (may already be gone in SWMR mode)
- data objects retain units of individual axes when copied
- h5py 3.0 string handling

## [3.3.1]

### Added
- pytest and pytest-cov to dev requirements

### Fixed
- representation of units with micro prefix
- Do not attempt to write attrs when file is read only

## [3.3.0]

### Added
- lineshapes in kit: `gaussian`, `lorentzian_complex`, `lorentzian_real`, `voight`

### Changed
- misc text effects within `artists.corner_text`
- deprecate `pcolor_helper`, remove from internal plotting functions

### Fixed
- none-type units improperly handled by split through save/load
- Copy colormaps to avoid editing default mpl colormaps
- Correct units in output of split to be the same as input for axes
- Conversion to/from inches was incorrect

## [3.2.7]

### Added
- matplotlib framework classifier

### Fixed
- Fix error when giving an explicit output array to `symmetric_sqrt`
- Remove deprecated pytest runner from setup.py

## [3.2.6]

### Added
- The turbo colormap has been added (temporarily, as it is staged to be added in matplotlib itself)

### Changed
- Silence matplotlib warnings (including in future matplotlib 3.2 release)
- wt.artists.savefig now accepts kwargs passed onto the underlying implementation
- Quick[1|2]D figures now have a white background
- numexpr is now used to evaluate unit conversions rather than eval

## [3.2.5]

### Fixed
- handling of resultant kwarg in data.Data.moment

## [3.2.4]

### Fixed
- allow contour plotting with colormaps

## [3.2.3]

### Added
- New file type supported: Horiba LabRAM Aramis binary files
- New mode for reading PyCMDS data: collapse=False will read without collapsing data, useful for reading large files in a memory safe way
- interact2D supports keyboard navigation

### Changed
- Colormaps dict will now default to look for Matplotlib colormaps

### Fixed
- Better handling of tolerances in `from_PyCMDS`

## [3.2.2]

### Added
- Additional fluence calculation in kit
- New wt.close method to close all open WT objects in a particular python session

### Changed
- Citation now points to our JOSS Publication
- Trim now works with no outliers, and allows you to ignore the point itself when averaging
- Now uses expressions rather than natural name for axes stored in the file
- Data.moment now allows you to pass resultant=shape such that it can work with multidimensional axes
- `Data.print_tree` will now print scalar values, rather than the shape

### Fixed
- Fixed unit conversion
- Fixed tolerances used for delays in `from_PyCMDS`
- Correction factor applied in `from_PyCMDS` for delay stages collected with errant constant
- bug where `wt-tree` modified accessed file

## [3.2.1]

### Added
- JOSS review
- Quick2D now respects adding contours
- Collections and Data objects can now be created using multi-part posix paths
- Collections and Data objects can now be used as context managers, which close upon exiting
- wt.units.convert added as an alias of wt.units.converter

### Fixed
- Fixed a bug regarding using strings as parameters to prune

## [3.2.0]

### Added
- new method: moment - Take the Nth moment of a channel along an axis
- new method: trim - Use statistical test in channels to remove outlier points
- Support for remote files in `from_` functions

### Changed
- dropped support for Python 3.5, now 3.6+ only
- Deprecated "integrate" method of collapse, as moment handles this
- Use `natural_name` setter to rename groups within the underlying hdf5 file

### Fixed
- bugs in chunkwise operations

## [3.1.6]

### Added
- `Data.prune` method to remove unused variables and channels easily

### Fixed
- `from_Cary` will now read data files correctly where multiple objects have the same name
- improvements to `set_fig_labels`

## [3.1.5]

### Added
- temperature units
- gradient method of data objects

### Fixed
- make interact2D more robust
- ensure that data objects with constants open properly
- fix units behavior when splitting and reading PyCMDS data files

## [3.1.4]

### Added
- Plotting functions like plot, pcolor, and contour now will plot channels e.g. 2D channels within a 3D data object
- Quick plotting methods now have lines and labels for constants
- π release

## [3.1.3]

### Added
- much improved joining of data sets
- constants
- new window functions in smooth1D

## [3.1.2]

### Added
- implementation of split

### Fixed
- improved import of PyCMDS data
- improved import of spcm data
- improved handling of complex dtype within collapse

## [3.1.1]

### Added
- `wt-tree`
- `from_Solis`
- `Downscale`
- methods in kit to calculate fluence
- interactive 2D plots
- `pcolormesh`

### Fixed
- additional bug fixes and conde maintainability improvements

## [3.1.0]

### Added
- `__citation__`
- support for `pathlib` objects

### Changed
- removed fit module
- removed unused artist classes

### Fixed
- recovered `Data.collapse`

## [3.0.4]

### Added
- manifest

## [3.0.3]

### Changed
- migrate requirements

## [3.0.2]

### Fixed
- PyCMDS
- Cary

## [3.0.1]

### Added
- allow for constant values in axis expressions

### Changed
- `from_PyCMDS` will now read incomplete data acquisitions

### Fixed
- windows bug prevented deletion of files
- bug fixes to match actual behavior

## [3.0.0]

## [2.13.9]

## [2.13.8]

## [2.13.7]

## [2.13.6]

### Fixed
- reqirements.txt distribution error

## [2.13.5]

### Added
- initial release

[Unreleased]: https://github.com/wright-group/WrightTools/-/compare/3.4.3...master
[3.4.3]: https://github.com/wright-group/WrightTools/compare/3.4.2...3.4.3
[3.4.2]: https://github.com/wright-group/WrightTools/compare/3.4.1...3.4.2
[3.4.1]: https://github.com/wright-group/WrightTools/compare/3.4.0...3.4.1
[3.4.0]: https://github.com/wright-group/WrightTools/compare/3.3.3...3.4.0
[3.3.3]: https://github.com/wright-group/WrightTools/compare/3.3.2...3.3.3
[3.3.2]: https://github.com/wright-group/WrightTools/compare/3.3.1...3.3.2
[3.3.1]: https://github.com/wright-group/WrightTools/compare/3.3.0...3.3.1
[3.3.0]: https://github.com/wright-group/WrightTools/compare/3.2.7...3.3.0
[3.2.7]: https://github.com/wright-group/WrightTools/compare/3.2.6...3.2.7
[3.2.6]: https://github.com/wright-group/WrightTools/compare/3.2.5...3.2.6
[3.2.5]: https://github.com/wright-group/WrightTools/compare/3.2.4...3.2.5
[3.2.4]: https://github.com/wright-group/WrightTools/compare/3.2.3...3.2.4
[3.2.3]: https://github.com/wright-group/WrightTools/compare/3.2.2...3.2.3
[3.2.2]: https://github.com/wright-group/WrightTools/compare/3.2.1...3.2.2
[3.2.1]: https://github.com/wright-group/WrightTools/compare/3.2.0...3.2.1
[3.2.0]: https://github.com/wright-group/WrightTools/compare/3.1.6...3.2.0
[3.1.6]: https://github.com/wright-group/WrightTools/compare/3.1.5...3.1.6
[3.1.5]: https://github.com/wright-group/WrightTools/compare/3.1.4...3.1.5
[3.1.4]: https://github.com/wright-group/WrightTools/compare/3.1.3...3.1.4
[3.1.3]: https://github.com/wright-group/WrightTools/compare/3.1.2...3.1.3
[3.1.2]: https://github.com/wright-group/WrightTools/compare/3.1.1...3.1.2
[3.1.1]: https://github.com/wright-group/WrightTools/compare/3.1.0...3.1.1
[3.1.0]: https://github.com/wright-group/WrightTools/compare/3.0.4...3.1.0
[3.0.4]: https://github.com/wright-group/WrightTools/compare/3.0.3...3.0.4
[3.0.3]: https://github.com/wright-group/WrightTools/compare/3.0.2...3.0.3
[3.0.2]: https://github.com/wright-group/WrightTools/compare/3.0.1...3.0.2
[3.0.1]: https://github.com/wright-group/WrightTools/compare/3.0.0...3.0.1
[3.0.0]: https://github.com/wright-group/WrightTools/compare/2.13.9...3.0.0
[2.13.9]: https://github.com/wright-group/WrightTools/compare/2.13.8...2.13.9
[2.13.8]: https://github.com/wright-group/WrightTools/compare/2.13.7...2.13.8
[2.13.7]: https://github.com/wright-group/WrightTools/compare/2.13.6...2.13.7
[2.13.6]: https://github.com/wright-group/WrightTools/compare/2.13.5...2.13.6
[2.13.5]: https://github.com/wright-group/WrightTools/releases/tag/2.13.5
<|MERGE_RESOLUTION|>--- conflicted
+++ resolved
@@ -10,11 +10,8 @@
 
 ### Fixed
 - `data.from_Solis`: import works without metadata
-<<<<<<< HEAD
+- `unit` conversions of `None` to `None` no longer throws a warning.
 - better error messages for some functions
-=======
-- `unit` conversions of `None` to `None` no longer throws a warning.
->>>>>>> 25c161c3
 - remove unused imports
 - remove unused variables
 
