--- conflicted
+++ resolved
@@ -6,11 +6,8 @@
 ## [Unreleased]
 
 ### Added
-<<<<<<< HEAD
 - `kit.guess_signed` for empirically guessing channel sign (useful for automated workflows)
-=======
 - `Data.squeeze`: squeezing the data object to the shape of the axes.
->>>>>>> f772f2ce
 
 ### Fixed
 - `interact2D`: fixed bug where use_imshow broke the sliders
