# Changelog
All notable changes to this project will be documented in this file.

The format is based on [Keep a Changelog](https://keepachangelog.com/).

## [Unreleased]

### Added
- new `Data.at` method: syntactic sugar for chop with "at" argument.
- `Data.__getitem__` supports array slicing
- `artists.interact2D` supports `cmap` kwarg.
- iPython integration: autocomplete includes axis, variable, and channel names
<<<<<<< HEAD
- `artists.quick2D`:  supports `cmap` kwarg.
=======
- Allow `create_variable` and `create_channel` to create compressed datasets
>>>>>>> f86bf001

### Changed
- `Data.chop` refactored to make steps modular
- `artists.interact2D` uses matplotlib norm objects to control colormap scaling

### Fixed
- `kit.fft`: fixed bug where Fourier coefficients were off by a scalar factor.

## [3.4.4]

### Added
- `artists.Axes.scatter`: plot one variable against another, with scatter point color determined by a channel.
- Invalid `unit` conversions now throw a `pint` error.
- `data.from_LabRAM`: import Horiba LabRAM txt files

### Fixed
- docs: from method JASCO example updated
- `data.from_Solis`: import works without metadata
- `unit` conversions of `None` to `None` no longer throws a warning.
- better error messages for some functions
- remove unused imports
- remove unused variables
- complex array support for data object operations

## [3.4.3]

### Added
- `artists` now has a wrapper for matplotlib's `imshow`.  Make sure to use uniform grids.

### Fixed
- `artists._parse_limits` now recognizes channel `null` for signed data limits.
- fixed bug where `Data.map_variable` did not interpolate on `yaqc-cmds` type Data

## [3.4.2]

### Added
- `data.from_Solis`: "kinetic series" acquisition type now supported.

## [3.4.1]

### Added
- `artists.create_figure`: kwarg `margin` allows unique margins on all sides

### Fixed
- ZeroDivisionError when converting units (e.g. wn to nm) now returns inf instead of raising
- PermissionError on windows when copying Data/Collection objects
- Fixed bug in `wt.artists.interact2D` where constants were not handled properly.

## [3.4.0]

### Added
- `from_databroker` method to import Data objects from databroker catalogs

### Changed
- complete units overhaul, now using pint library
- explicitly store axes as fixed string dtype
- validate units are in the unit registry on set

### Fixed
- Fixed bug in `from_COLORS` that misordered the relationship between variables and channels for 1D datasets.
- Avoid passing both `vmin/vmax` and `norm` to `pcolor*` methods
- Fixed matplotlib depreciation in artists._helpers

## [3.3.3]

## Added
- Collection.convert method for converting all units of a single kind of a collection's data to another unit (with test script)

### Fixed
- Absence of verbose kwarg propogation in data.split, silenced convert call.
- Further handling for readonly files
- Improved chopping with axes that span the kept axes removed
- Timezone offset for `wt.kit.TimeStamp.RFC3339`

## [3.3.2]

## Added
- `wt_for_numpy_users` Jupyter notebook illustrating differences between numpy and WrightTools workflow

### Fixed
- Return min and max when file is read only
- try/except the os.close call for tempfile (may already be gone in SWMR mode)
- data objects retain units of individual axes when copied
- h5py 3.0 string handling

## [3.3.1]

### Added
- pytest and pytest-cov to dev requirements

### Fixed
- representation of units with micro prefix
- Do not attempt to write attrs when file is read only

## [3.3.0]

### Added
- lineshapes in kit: `gaussian`, `lorentzian_complex`, `lorentzian_real`, `voight`

### Changed
- misc text effects within `artists.corner_text`
- deprecate `pcolor_helper`, remove from internal plotting functions

### Fixed
- none-type units improperly handled by split through save/load
- Copy colormaps to avoid editing default mpl colormaps
- Correct units in output of split to be the same as input for axes
- Conversion to/from inches was incorrect

## [3.2.7]

### Added
- matplotlib framework classifier

### Fixed
- Fix error when giving an explicit output array to `symmetric_sqrt`
- Remove deprecated pytest runner from setup.py

## [3.2.6]

### Added
- The turbo colormap has been added (temporarily, as it is staged to be added in matplotlib itself)

### Changed
- Silence matplotlib warnings (including in future matplotlib 3.2 release)
- wt.artists.savefig now accepts kwargs passed onto the underlying implementation
- Quick[1|2]D figures now have a white background
- numexpr is now used to evaluate unit conversions rather than eval

## [3.2.5]

### Fixed
- handling of resultant kwarg in data.Data.moment

## [3.2.4]

### Fixed
- allow contour plotting with colormaps

## [3.2.3]

### Added
- New file type supported: Horiba LabRAM Aramis binary files
- New mode for reading PyCMDS data: collapse=False will read without collapsing data, useful for reading large files in a memory safe way
- interact2D supports keyboard navigation

### Changed
- Colormaps dict will now default to look for Matplotlib colormaps

### Fixed
- Better handling of tolerances in `from_PyCMDS`

## [3.2.2]

### Added
- Additional fluence calculation in kit
- New wt.close method to close all open WT objects in a particular python session

### Changed
- Citation now points to our JOSS Publication
- Trim now works with no outliers, and allows you to ignore the point itself when averaging
- Now uses expressions rather than natural name for axes stored in the file
- Data.moment now allows you to pass resultant=shape such that it can work with multidimensional axes
- `Data.print_tree` will now print scalar values, rather than the shape

### Fixed
- Fixed unit conversion
- Fixed tolerances used for delays in `from_PyCMDS`
- Correction factor applied in `from_PyCMDS` for delay stages collected with errant constant
- bug where `wt-tree` modified accessed file

## [3.2.1]

### Added
- JOSS review
- Quick2D now respects adding contours
- Collections and Data objects can now be created using multi-part posix paths
- Collections and Data objects can now be used as context managers, which close upon exiting
- wt.units.convert added as an alias of wt.units.converter

### Fixed
- Fixed a bug regarding using strings as parameters to prune

## [3.2.0]

### Added
- new method: moment - Take the Nth moment of a channel along an axis
- new method: trim - Use statistical test in channels to remove outlier points
- Support for remote files in `from_` functions

### Changed
- dropped support for Python 3.5, now 3.6+ only
- Deprecated "integrate" method of collapse, as moment handles this
- Use `natural_name` setter to rename groups within the underlying hdf5 file

### Fixed
- bugs in chunkwise operations

## [3.1.6]

### Added
- `Data.prune` method to remove unused variables and channels easily

### Fixed
- `from_Cary` will now read data files correctly where multiple objects have the same name
- improvements to `set_fig_labels`

## [3.1.5]

### Added
- temperature units
- gradient method of data objects

### Fixed
- make interact2D more robust
- ensure that data objects with constants open properly
- fix units behavior when splitting and reading PyCMDS data files

## [3.1.4]

### Added
- Plotting functions like plot, pcolor, and contour now will plot channels e.g. 2D channels within a 3D data object
- Quick plotting methods now have lines and labels for constants
- π release

## [3.1.3]

### Added
- much improved joining of data sets
- constants
- new window functions in smooth1D

## [3.1.2]

### Added
- implementation of split

### Fixed
- improved import of PyCMDS data
- improved import of spcm data
- improved handling of complex dtype within collapse

## [3.1.1]

### Added
- `wt-tree`
- `from_Solis`
- `Downscale`
- methods in kit to calculate fluence
- interactive 2D plots
- `pcolormesh`

### Fixed
- additional bug fixes and conde maintainability improvements

## [3.1.0]

### Added
- `__citation__`
- support for `pathlib` objects

### Changed
- removed fit module
- removed unused artist classes

### Fixed
- recovered `Data.collapse`

## [3.0.4]

### Added
- manifest

## [3.0.3]

### Changed
- migrate requirements

## [3.0.2]

### Fixed
- PyCMDS
- Cary

## [3.0.1]

### Added
- allow for constant values in axis expressions

### Changed
- `from_PyCMDS` will now read incomplete data acquisitions

### Fixed
- windows bug prevented deletion of files
- bug fixes to match actual behavior

## [3.0.0]

## [2.13.9]

## [2.13.8]

## [2.13.7]

## [2.13.6]

### Fixed
- reqirements.txt distribution error

## [2.13.5]

### Added
- initial release

[Unreleased]: https://github.com/wright-group/WrightTools/-/compare/3.4.4...master
[3.4.4]: https://github.com/wright-group/WrightTools/compare/3.4.3...3.4.4
[3.4.3]: https://github.com/wright-group/WrightTools/compare/3.4.2...3.4.3
[3.4.2]: https://github.com/wright-group/WrightTools/compare/3.4.1...3.4.2
[3.4.1]: https://github.com/wright-group/WrightTools/compare/3.4.0...3.4.1
[3.4.0]: https://github.com/wright-group/WrightTools/compare/3.3.3...3.4.0
[3.3.3]: https://github.com/wright-group/WrightTools/compare/3.3.2...3.3.3
[3.3.2]: https://github.com/wright-group/WrightTools/compare/3.3.1...3.3.2
[3.3.1]: https://github.com/wright-group/WrightTools/compare/3.3.0...3.3.1
[3.3.0]: https://github.com/wright-group/WrightTools/compare/3.2.7...3.3.0
[3.2.7]: https://github.com/wright-group/WrightTools/compare/3.2.6...3.2.7
[3.2.6]: https://github.com/wright-group/WrightTools/compare/3.2.5...3.2.6
[3.2.5]: https://github.com/wright-group/WrightTools/compare/3.2.4...3.2.5
[3.2.4]: https://github.com/wright-group/WrightTools/compare/3.2.3...3.2.4
[3.2.3]: https://github.com/wright-group/WrightTools/compare/3.2.2...3.2.3
[3.2.2]: https://github.com/wright-group/WrightTools/compare/3.2.1...3.2.2
[3.2.1]: https://github.com/wright-group/WrightTools/compare/3.2.0...3.2.1
[3.2.0]: https://github.com/wright-group/WrightTools/compare/3.1.6...3.2.0
[3.1.6]: https://github.com/wright-group/WrightTools/compare/3.1.5...3.1.6
[3.1.5]: https://github.com/wright-group/WrightTools/compare/3.1.4...3.1.5
[3.1.4]: https://github.com/wright-group/WrightTools/compare/3.1.3...3.1.4
[3.1.3]: https://github.com/wright-group/WrightTools/compare/3.1.2...3.1.3
[3.1.2]: https://github.com/wright-group/WrightTools/compare/3.1.1...3.1.2
[3.1.1]: https://github.com/wright-group/WrightTools/compare/3.1.0...3.1.1
[3.1.0]: https://github.com/wright-group/WrightTools/compare/3.0.4...3.1.0
[3.0.4]: https://github.com/wright-group/WrightTools/compare/3.0.3...3.0.4
[3.0.3]: https://github.com/wright-group/WrightTools/compare/3.0.2...3.0.3
[3.0.2]: https://github.com/wright-group/WrightTools/compare/3.0.1...3.0.2
[3.0.1]: https://github.com/wright-group/WrightTools/compare/3.0.0...3.0.1
[3.0.0]: https://github.com/wright-group/WrightTools/compare/2.13.9...3.0.0
[2.13.9]: https://github.com/wright-group/WrightTools/compare/2.13.8...2.13.9
[2.13.8]: https://github.com/wright-group/WrightTools/compare/2.13.7...2.13.8
[2.13.7]: https://github.com/wright-group/WrightTools/compare/2.13.6...2.13.7
[2.13.6]: https://github.com/wright-group/WrightTools/compare/2.13.5...2.13.6
[2.13.5]: https://github.com/wright-group/WrightTools/releases/tag/2.13.5
<|MERGE_RESOLUTION|>--- conflicted
+++ resolved
@@ -10,11 +10,8 @@
 - `Data.__getitem__` supports array slicing
 - `artists.interact2D` supports `cmap` kwarg.
 - iPython integration: autocomplete includes axis, variable, and channel names
-<<<<<<< HEAD
 - `artists.quick2D`:  supports `cmap` kwarg.
-=======
 - Allow `create_variable` and `create_channel` to create compressed datasets
->>>>>>> f86bf001
 
 ### Changed
 - `Data.chop` refactored to make steps modular
