--- conflicted
+++ resolved
@@ -5,16 +5,12 @@
 
 ## [Unreleased]
 
-<<<<<<< HEAD
-## Fixed
+### Added
+- Invalid `unit` conversions now throw a `pint` error.
+- `data.from_LabRAM`: import Horiba LabRAM txt files
+
+### Fixed
 - docs: from method JASCO example updated
-- `data.from_Solis`: import works without metadata
-=======
-### Added
-- Invalid `unit` conversions now throw a `pint` error.
->>>>>>> 25c161c3
-
-### Fixed
 - `data.from_Solis`: import works without metadata
 - `unit` conversions of `None` to `None` no longer throws a warning.
 - remove unused imports
