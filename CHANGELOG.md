--- conflicted
+++ resolved
@@ -6,15 +6,12 @@
 ## [Unreleased]
 
 ### Added
-<<<<<<< HEAD
 - new kit module `bluesky` for working with `bluesky-in-a-box` data / directories
-=======
 - `Data.norm_for_each`: easier norm-by-axis syntax
 - `kit.from_list_of_objects`: convenience method for grabbing an channel/variable/axis/etc. using multiple specifiers
 - `Data.get_var`: get variable object by index, name, or variable itself
 - `Data.get_axis`: get axis object by index, name, or variable itself
 - `Data.get_channel`: get channel object by index, name, or variable itself
->>>>>>> acde8191
 
 ### Fixed
 - quick2D works with contours on
