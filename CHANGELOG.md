--- conflicted
+++ resolved
@@ -9,11 +9,8 @@
 - `artists.create_figure`: kwarg `margin` allows unique margins on all sides
 
 ### Fixed
-<<<<<<< HEAD
 - ZeroDivisionError when converting units (e.g. wn to nm) now returns inf instead of raising
-=======
 - PermissionError on windows when copying Data/Collection objects
->>>>>>> 682b4441
 - Fixed bug in `wt.artists.interact2D` where constants were not handled properly.
 
 ## [3.4.0]
