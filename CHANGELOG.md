# Changelog
All notable changes to this project will be documented in this file.

The format is based on [Keep a Changelog](https://keepachangelog.com/).

## [Unreleased]

<<<<<<< HEAD
### Added
- `Data.to_txt`: serialize a data object and write as a text file
=======
### Fixed
- `kit.fft`: fixed bug where Fourier coefficients were off by a scalar factor.
>>>>>>> b4f186a7

## [3.4.4]

### Added
- `artists.Axes.scatter`: plot one variable against another, with scatter point color determined by a channel.
- Invalid `unit` conversions now throw a `pint` error.
- `data.from_LabRAM`: import Horiba LabRAM txt files

### Fixed
- docs: from method JASCO example updated
- `data.from_Solis`: import works without metadata
- `unit` conversions of `None` to `None` no longer throws a warning.
- better error messages for some functions
- remove unused imports
- remove unused variables
- complex array support for data object operations

## [3.4.3]

### Added
- `artists` now has a wrapper for matplotlib's `imshow`.  Make sure to use uniform grids.

### Fixed
- `artists._parse_limits` now recognizes channel `null` for signed data limits.
- fixed bug where `Data.map_variable` did not interpolate on `yaqc-cmds` type Data

## [3.4.2]

### Added
- `data.from_Solis`: "kinetic series" acquisition type now supported.

## [3.4.1]

### Added
- `artists.create_figure`: kwarg `margin` allows unique margins on all sides

### Fixed
- ZeroDivisionError when converting units (e.g. wn to nm) now returns inf instead of raising
- PermissionError on windows when copying Data/Collection objects
- Fixed bug in `wt.artists.interact2D` where constants were not handled properly.

## [3.4.0]

### Added
- `from_databroker` method to import Data objects from databroker catalogs

### Changed
- complete units overhaul, now using pint library
- explicitly store axes as fixed string dtype
- validate units are in the unit registry on set

### Fixed
- Fixed bug in `from_COLORS` that misordered the relationship between variables and channels for 1D datasets.
- Avoid passing both `vmin/vmax` and `norm` to `pcolor*` methods
- Fixed matplotlib depreciation in artists._helpers

## [3.3.3]

## Added
- Collection.convert method for converting all units of a single kind of a collection's data to another unit (with test script)

### Fixed
- Absence of verbose kwarg propogation in data.split, silenced convert call.
- Further handling for readonly files
- Improved chopping with axes that span the kept axes removed
- Timezone offset for `wt.kit.TimeStamp.RFC3339`

## [3.3.2]

## Added
- `wt_for_numpy_users` Jupyter notebook illustrating differences between numpy and WrightTools workflow

### Fixed
- Return min and max when file is read only
- try/except the os.close call for tempfile (may already be gone in SWMR mode)
- data objects retain units of individual axes when copied
- h5py 3.0 string handling

## [3.3.1]

### Added
- pytest and pytest-cov to dev requirements

### Fixed
- representation of units with micro prefix
- Do not attempt to write attrs when file is read only

## [3.3.0]

### Added
- lineshapes in kit: `gaussian`, `lorentzian_complex`, `lorentzian_real`, `voight`

### Changed
- misc text effects within `artists.corner_text`
- deprecate `pcolor_helper`, remove from internal plotting functions

### Fixed
- none-type units improperly handled by split through save/load
- Copy colormaps to avoid editing default mpl colormaps
- Correct units in output of split to be the same as input for axes
- Conversion to/from inches was incorrect

## [3.2.7]

### Added
- matplotlib framework classifier

### Fixed
- Fix error when giving an explicit output array to `symmetric_sqrt`
- Remove deprecated pytest runner from setup.py

## [3.2.6]

### Added
- The turbo colormap has been added (temporarily, as it is staged to be added in matplotlib itself)

### Changed
- Silence matplotlib warnings (including in future matplotlib 3.2 release)
- wt.artists.savefig now accepts kwargs passed onto the underlying implementation
- Quick[1|2]D figures now have a white background
- numexpr is now used to evaluate unit conversions rather than eval

## [3.2.5]

### Fixed
- handling of resultant kwarg in data.Data.moment

## [3.2.4]

### Fixed
- allow contour plotting with colormaps

## [3.2.3]

### Added
- New file type supported: Horiba LabRAM Aramis binary files
- New mode for reading PyCMDS data: collapse=False will read without collapsing data, useful for reading large files in a memory safe way
- interact2D supports keyboard navigation

### Changed
- Colormaps dict will now default to look for Matplotlib colormaps

### Fixed
- Better handling of tolerances in `from_PyCMDS`

## [3.2.2]

### Added
- Additional fluence calculation in kit
- New wt.close method to close all open WT objects in a particular python session

### Changed
- Citation now points to our JOSS Publication
- Trim now works with no outliers, and allows you to ignore the point itself when averaging
- Now uses expressions rather than natural name for axes stored in the file
- Data.moment now allows you to pass resultant=shape such that it can work with multidimensional axes
- `Data.print_tree` will now print scalar values, rather than the shape

### Fixed
- Fixed unit conversion
- Fixed tolerances used for delays in `from_PyCMDS`
- Correction factor applied in `from_PyCMDS` for delay stages collected with errant constant
- bug where `wt-tree` modified accessed file

## [3.2.1]

### Added
- JOSS review
- Quick2D now respects adding contours
- Collections and Data objects can now be created using multi-part posix paths
- Collections and Data objects can now be used as context managers, which close upon exiting
- wt.units.convert added as an alias of wt.units.converter

### Fixed
- Fixed a bug regarding using strings as parameters to prune

## [3.2.0]

### Added
- new method: moment - Take the Nth moment of a channel along an axis
- new method: trim - Use statistical test in channels to remove outlier points
- Support for remote files in `from_` functions

### Changed
- dropped support for Python 3.5, now 3.6+ only
- Deprecated "integrate" method of collapse, as moment handles this
- Use `natural_name` setter to rename groups within the underlying hdf5 file

### Fixed
- bugs in chunkwise operations

## [3.1.6]

### Added
- `Data.prune` method to remove unused variables and channels easily

### Fixed
- `from_Cary` will now read data files correctly where multiple objects have the same name
- improvements to `set_fig_labels`

## [3.1.5]

### Added
- temperature units
- gradient method of data objects

### Fixed
- make interact2D more robust
- ensure that data objects with constants open properly
- fix units behavior when splitting and reading PyCMDS data files

## [3.1.4]

### Added
- Plotting functions like plot, pcolor, and contour now will plot channels e.g. 2D channels within a 3D data object
- Quick plotting methods now have lines and labels for constants
- π release

## [3.1.3]

### Added
- much improved joining of data sets
- constants
- new window functions in smooth1D

## [3.1.2]

### Added
- implementation of split

### Fixed
- improved import of PyCMDS data
- improved import of spcm data
- improved handling of complex dtype within collapse

## [3.1.1]

### Added
- `wt-tree`
- `from_Solis`
- `Downscale`
- methods in kit to calculate fluence
- interactive 2D plots
- `pcolormesh`

### Fixed
- additional bug fixes and conde maintainability improvements

## [3.1.0]

### Added
- `__citation__`
- support for `pathlib` objects

### Changed
- removed fit module
- removed unused artist classes

### Fixed
- recovered `Data.collapse`

## [3.0.4]

### Added
- manifest

## [3.0.3]

### Changed
- migrate requirements

## [3.0.2]

### Fixed
- PyCMDS
- Cary

## [3.0.1]

### Added
- allow for constant values in axis expressions

### Changed
- `from_PyCMDS` will now read incomplete data acquisitions

### Fixed
- windows bug prevented deletion of files
- bug fixes to match actual behavior

## [3.0.0]

## [2.13.9]

## [2.13.8]

## [2.13.7]

## [2.13.6]

### Fixed
- reqirements.txt distribution error

## [2.13.5]

### Added
- initial release

[Unreleased]: https://github.com/wright-group/WrightTools/-/compare/3.4.4...master
[3.4.4]: https://github.com/wright-group/WrightTools/compare/3.4.3...3.4.4
[3.4.3]: https://github.com/wright-group/WrightTools/compare/3.4.2...3.4.3
[3.4.2]: https://github.com/wright-group/WrightTools/compare/3.4.1...3.4.2
[3.4.1]: https://github.com/wright-group/WrightTools/compare/3.4.0...3.4.1
[3.4.0]: https://github.com/wright-group/WrightTools/compare/3.3.3...3.4.0
[3.3.3]: https://github.com/wright-group/WrightTools/compare/3.3.2...3.3.3
[3.3.2]: https://github.com/wright-group/WrightTools/compare/3.3.1...3.3.2
[3.3.1]: https://github.com/wright-group/WrightTools/compare/3.3.0...3.3.1
[3.3.0]: https://github.com/wright-group/WrightTools/compare/3.2.7...3.3.0
[3.2.7]: https://github.com/wright-group/WrightTools/compare/3.2.6...3.2.7
[3.2.6]: https://github.com/wright-group/WrightTools/compare/3.2.5...3.2.6
[3.2.5]: https://github.com/wright-group/WrightTools/compare/3.2.4...3.2.5
[3.2.4]: https://github.com/wright-group/WrightTools/compare/3.2.3...3.2.4
[3.2.3]: https://github.com/wright-group/WrightTools/compare/3.2.2...3.2.3
[3.2.2]: https://github.com/wright-group/WrightTools/compare/3.2.1...3.2.2
[3.2.1]: https://github.com/wright-group/WrightTools/compare/3.2.0...3.2.1
[3.2.0]: https://github.com/wright-group/WrightTools/compare/3.1.6...3.2.0
[3.1.6]: https://github.com/wright-group/WrightTools/compare/3.1.5...3.1.6
[3.1.5]: https://github.com/wright-group/WrightTools/compare/3.1.4...3.1.5
[3.1.4]: https://github.com/wright-group/WrightTools/compare/3.1.3...3.1.4
[3.1.3]: https://github.com/wright-group/WrightTools/compare/3.1.2...3.1.3
[3.1.2]: https://github.com/wright-group/WrightTools/compare/3.1.1...3.1.2
[3.1.1]: https://github.com/wright-group/WrightTools/compare/3.1.0...3.1.1
[3.1.0]: https://github.com/wright-group/WrightTools/compare/3.0.4...3.1.0
[3.0.4]: https://github.com/wright-group/WrightTools/compare/3.0.3...3.0.4
[3.0.3]: https://github.com/wright-group/WrightTools/compare/3.0.2...3.0.3
[3.0.2]: https://github.com/wright-group/WrightTools/compare/3.0.1...3.0.2
[3.0.1]: https://github.com/wright-group/WrightTools/compare/3.0.0...3.0.1
[3.0.0]: https://github.com/wright-group/WrightTools/compare/2.13.9...3.0.0
[2.13.9]: https://github.com/wright-group/WrightTools/compare/2.13.8...2.13.9
[2.13.8]: https://github.com/wright-group/WrightTools/compare/2.13.7...2.13.8
[2.13.7]: https://github.com/wright-group/WrightTools/compare/2.13.6...2.13.7
[2.13.6]: https://github.com/wright-group/WrightTools/compare/2.13.5...2.13.6
[2.13.5]: https://github.com/wright-group/WrightTools/releases/tag/2.13.5
<|MERGE_RESOLUTION|>--- conflicted
+++ resolved
@@ -5,13 +5,11 @@
 
 ## [Unreleased]
 
-<<<<<<< HEAD
 ### Added
 - `Data.to_txt`: serialize a data object and write as a text file
-=======
+
 ### Fixed
 - `kit.fft`: fixed bug where Fourier coefficients were off by a scalar factor.
->>>>>>> b4f186a7
 
 ## [3.4.4]
 
