# Changelog
All notable changes to this project will be documented in this file.

The format is based on [Keep a Changelog](https://keepachangelog.com/).

## [Unreleased]

<<<<<<< HEAD
### Added
- `artists.create_figure`: kwarg `margin` allows unique margins on all sides
=======
### Fixed
- Fixed bug in `wt.artists.interact2D` where constants were not handled properly.
>>>>>>> 5634ea60

## [3.4.0]

### Added
- `from_databroker` method to import Data objects from databroker catalogs

### Changed
- complete units overhaul, now using pint library
- explicitly store axes as fixed string dtype
- validate units are in the unit registry on set

### Fixed
- Fixed bug in `from_COLORS` that misordered the relationship between variables and channels for 1D datasets.
- Avoid passing both `vmin/vmax` and `norm` to `pcolor*` methods
- Fixed matplotlib depreciation in artists._helpers

## [3.3.3]

## Added
- Collection.convert method for converting all units of a single kind of a collection's data to another unit (with test script)

### Fixed
- Absence of verbose kwarg propogation in data.split, silenced convert call.
- Further handling for readonly files
- Improved chopping with axes that span the kept axes removed
- Timezone offset for `wt.kit.TimeStamp.RFC3339`

## [3.3.2]

## Added
- `wt_for_numpy_users` Jupyter notebook illustrating differences between numpy and WrightTools workflow

### Fixed
- Return min and max when file is read only
- try/except the os.close call for tempfile (may already be gone in SWMR mode)
- data objects retain units of individual axes when copied
- h5py 3.0 string handling

## [3.3.1]

### Added
- pytest and pytest-cov to dev requirements

### Fixed
- representation of units with micro prefix
- Do not attempt to write attrs when file is read only

## [3.3.0]

### Added
- lineshapes in kit: `gaussian`, `lorentzian_complex`, `lorentzian_real`, `voight`

### Changed
- misc text effects within `artists.corner_text`
- deprecate `pcolor_helper`, remove from internal plotting functions

### Fixed
- none-type units improperly handled by split through save/load
- Copy colormaps to avoid editing default mpl colormaps
- Correct units in output of split to be the same as input for axes
- Conversion to/from inches was incorrect

## [3.2.7]

### Added
- matplotlib framework classifier

### Fixed
- Fix error when giving an explicit output array to `symmetric_sqrt`
- Remove deprecated pytest runner from setup.py

## [3.2.6]

### Added
- The turbo colormap has been added (temporarily, as it is staged to be added in matplotlib itself)

### Changed
- Silence matplotlib warnings (including in future matplotlib 3.2 release)
- wt.artists.savefig now accepts kwargs passed onto the underlying implementation
- Quick[1|2]D figures now have a white background
- numexpr is now used to evaluate unit conversions rather than eval

## [3.2.5]

### Fixed
- handling of resultant kwarg in data.Data.moment

## [3.2.4]

### Fixed
- allow contour plotting with colormaps

## [3.2.3]

### Added
- New file type supported: Horiba LabRAM Aramis binary files
- New mode for reading PyCMDS data: collapse=False will read without collapsing data, useful for reading large files in a memory safe way
- interact2D supports keyboard navigation

### Changed
- Colormaps dict will now default to look for Matplotlib colormaps

### Fixed
- Better handling of tolerances in `from_PyCMDS`

## [3.2.2]

### Added
- Additional fluence calculation in kit
- New wt.close method to close all open WT objects in a particular python session

### Changed
- Citation now points to our JOSS Publication
- Trim now works with no outliers, and allows you to ignore the point itself when averaging
- Now uses expressions rather than natural name for axes stored in the file
- Data.moment now allows you to pass resultant=shape such that it can work with multidimensional axes
- `Data.print_tree` will now print scalar values, rather than the shape

### Fixed
- Fixed unit conversion
- Fixed tolerances used for delays in `from_PyCMDS`
- Correction factor applied in `from_PyCMDS` for delay stages collected with errant constant
- bug where `wt-tree` modified accessed file

## [3.2.1]

### Added
- JOSS review
- Quick2D now respects adding contours
- Collections and Data objects can now be created using multi-part posix paths
- Collections and Data objects can now be used as context managers, which close upon exiting
- wt.units.convert added as an alias of wt.units.converter

### Fixed
- Fixed a bug regarding using strings as parameters to prune

## [3.2.0]

### Added
- new method: moment - Take the Nth moment of a channel along an axis
- new method: trim - Use statistical test in channels to remove outlier points
- Support for remote files in `from_` functions

### Changed
- dropped support for Python 3.5, now 3.6+ only
- Deprecated "integrate" method of collapse, as moment handles this
- Use `natural_name` setter to rename groups within the underlying hdf5 file

### Fixed
- bugs in chunkwise operations

## [3.1.6]

### Added
- `Data.prune` method to remove unused variables and channels easily

### Fixed
- `from_Cary` will now read data files correctly where multiple objects have the same name
- improvements to `set_fig_labels`

## [3.1.5]

### Added
- temperature units
- gradient method of data objects

### Fixed
- make interact2D more robust
- ensure that data objects with constants open properly
- fix units behavior when splitting and reading PyCMDS data files

## [3.1.4]

### Added
- Plotting functions like plot, pcolor, and contour now will plot channels e.g. 2D channels within a 3D data object
- Quick plotting methods now have lines and labels for constants
- π release

## [3.1.3]

### Added
- much improved joining of data sets
- constants
- new window functions in smooth1D

## [3.1.2]

### Added
- implementation of split

### Fixed
- improved import of PyCMDS data
- improved import of spcm data
- improved handling of complex dtype within collapse

## [3.1.1]

### Added
- `wt-tree`
- `from_Solis`
- `Downscale`
- methods in kit to calculate fluence
- interactive 2D plots
- `pcolormesh`

### Fixed
- additional bug fixes and conde maintainability improvements

## [3.1.0]

### Added
- `__citation__`
- support for `pathlib` objects

### Changed
- removed fit module
- removed unused artist classes

### Fixed
- recovered `Data.collapse`

## [3.0.4]

### Added
- manifest

## [3.0.3]

### Changed
- migrate requirements

## [3.0.2]

### Fixed
- PyCMDS
- Cary

## [3.0.1]

### Added
- allow for constant values in axis expressions

### Changed
- `from_PyCMDS` will now read incomplete data acquisitions

### Fixed
- windows bug prevented deletion of files
- bug fixes to match actual behavior

## [3.0.0]

## [2.13.9]

## [2.13.8]

## [2.13.7]

## [2.13.6]

### Fixed
- reqirements.txt distribution error

## [2.13.5]

### Added
- initial release

[Unreleased]: https://github.com/wright-group/WrightTools/compare/3.4.0...HEAD
[3.4.0]: https://github.com/wright-group/WrightTools/compare/3.3.3...3.4.0
[3.3.3]: https://github.com/wright-group/WrightTools/compare/3.3.2...3.3.3
[3.3.2]: https://github.com/wright-group/WrightTools/compare/3.3.1...3.3.2
[3.3.1]: https://github.com/wright-group/WrightTools/compare/3.3.0...3.3.1
[3.3.0]: https://github.com/wright-group/WrightTools/compare/3.2.7...3.3.0
[3.2.7]: https://github.com/wright-group/WrightTools/compare/3.2.6...3.2.7
[3.2.6]: https://github.com/wright-group/WrightTools/compare/3.2.5...3.2.6
[3.2.5]: https://github.com/wright-group/WrightTools/compare/3.2.4...3.2.5
[3.2.4]: https://github.com/wright-group/WrightTools/compare/3.2.3...3.2.4
[3.2.3]: https://github.com/wright-group/WrightTools/compare/3.2.2...3.2.3
[3.2.2]: https://github.com/wright-group/WrightTools/compare/3.2.1...3.2.2
[3.2.1]: https://github.com/wright-group/WrightTools/compare/3.2.0...3.2.1
[3.2.0]: https://github.com/wright-group/WrightTools/compare/3.1.6...3.2.0
[3.1.6]: https://github.com/wright-group/WrightTools/compare/3.1.5...3.1.6
[3.1.5]: https://github.com/wright-group/WrightTools/compare/3.1.4...3.1.5
[3.1.4]: https://github.com/wright-group/WrightTools/compare/3.1.3...3.1.4
[3.1.3]: https://github.com/wright-group/WrightTools/compare/3.1.2...3.1.3
[3.1.2]: https://github.com/wright-group/WrightTools/compare/3.1.1...3.1.2
[3.1.1]: https://github.com/wright-group/WrightTools/compare/3.1.0...3.1.1
[3.1.0]: https://github.com/wright-group/WrightTools/compare/3.0.4...3.1.0
[3.0.4]: https://github.com/wright-group/WrightTools/compare/3.0.3...3.0.4
[3.0.3]: https://github.com/wright-group/WrightTools/compare/3.0.2...3.0.3
[3.0.2]: https://github.com/wright-group/WrightTools/compare/3.0.1...3.0.2
[3.0.1]: https://github.com/wright-group/WrightTools/compare/3.0.0...3.0.1
[3.0.0]: https://github.com/wright-group/WrightTools/compare/2.13.9...3.0.0
[2.13.9]: https://github.com/wright-group/WrightTools/compare/2.13.8...2.13.9
[2.13.8]: https://github.com/wright-group/WrightTools/compare/2.13.7...2.13.8
[2.13.7]: https://github.com/wright-group/WrightTools/compare/2.13.6...2.13.7
[2.13.6]: https://github.com/wright-group/WrightTools/compare/2.13.5...2.13.6
[2.13.5]: https://github.com/wright-group/WrightTools/releases/tag/2.13.5
<|MERGE_RESOLUTION|>--- conflicted
+++ resolved
@@ -5,13 +5,11 @@
 
 ## [Unreleased]
 
-<<<<<<< HEAD
 ### Added
 - `artists.create_figure`: kwarg `margin` allows unique margins on all sides
-=======
+
 ### Fixed
 - Fixed bug in `wt.artists.interact2D` where constants were not handled properly.
->>>>>>> 5634ea60
 
 ## [3.4.0]
 
