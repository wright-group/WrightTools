# Changelog
All notable changes to this project will be documented in this file.

The format is based on [Keep a Changelog](https://keepachangelog.com/).

## [Unreleased]

### Added
- `Data.ichop`, an interation-based version of `Data.chop`

<<<<<<< HEAD
=======
### Fixed
- fixed Quick2D/Quick1D issues where collapsing unused dims did not work
- wt5 explore : fixed bug where data will not load interactively if directory is not cwd
- constants in chopped data will inherit the units of the original data

## Changed
- artists now gets turbo colormap straight from matplotlib
- artists.interact2D now returns a `types.SimpleNamespace` object (rather than a tuple)

>>>>>>> 2be46393
## [3.5.2]

### Added
- `wt5` entry point: methods `load`, `explore`, `glob`, `tree`
- `wt-convert` entry point: convert a number to different units
- new glob utilities in `kit`

### Changed
- `wt-tree` entry point removed.  Use `wt5 tree` instead.

## [3.5.1]

### Added
- `kit.guess_signed` for empirically guessing channel sign (useful for automated workflows)
- `Data.squeeze`: squeezing the data object to the shape of the axes.

### Fixed
- `interact2D`: fixed bug where use_imshow broke the sliders
- `artists.stitch_to_animation`: use imageio v3 api and declare pillow plugin
- `data.join` ensures valid `method` is selected

### Changed
- `data.join` no longer supports `sum` method

## [3.5.0]

### Fixed
- numpy deprecated the `np.float` alias, so use `np.float64` to be more precise
- artists support matplotlib >= 3.7
- `interact2D`: fixed bug where sliders did not change appearance on focus
- `interact2D`: fixed buggy side plots windowing

### Changed
- `Data.join` now has MultidimensionalAxisError exception message
- `Axis`: space character ("\s") in expressions are culled.
- fixed `interact2D` bug: channel/axes can now be specified with non-zero index arguments
- `interact2D`: side plots project the extremes along each axis, rather than the average.

### Added
- `interact2D` has informative figure window names
- `Data.translate_to_txt`: serialize channels and variables and write as a text file.
- Python supported versions:  add 3.10, 3.11, and drop 3.7

## [3.4.6]

### Fixed
- `Data.chop` : fixed bug where chop did not succeed if axes did not span data ndim

## [3.4.5]

### Added
- new `Data.at` method: syntactic sugar for chop with "at" argument.
- `Data.__getitem__` supports array slicing
- `artists.interact2D` supports `cmap` kwarg.
- iPython integration: autocomplete includes axis, variable, and channel names
- `artists.quick2D`:  supports `cmap` kwarg.
- Allow `create_variable` and `create_channel` to create compressed datasets

### Changed
- `Data.chop` refactored to make steps modular
- `artists.interact2D` uses matplotlib norm objects to control colormap scaling

### Fixed
- `kit.fft`: fixed bug where Fourier coefficients were off by a scalar factor.
- ensure `artists.quickND` plotters always close chopped data files

## [3.4.4]

### Added
- `artists.Axes.scatter`: plot one variable against another, with scatter point color determined by a channel.
- Invalid `unit` conversions now throw a `pint` error.
- `data.from_LabRAM`: import Horiba LabRAM txt files

### Fixed
- docs: from method JASCO example updated
- `data.from_Solis`: import works without metadata
- `unit` conversions of `None` to `None` no longer throws a warning.
- better error messages for some functions
- remove unused imports
- remove unused variables
- complex array support for data object operations

## [3.4.3]

### Added
- `artists` now has a wrapper for matplotlib's `imshow`.  Make sure to use uniform grids.

### Fixed
- `artists._parse_limits` now recognizes channel `null` for signed data limits.
- fixed bug where `Data.map_variable` did not interpolate on `yaqc-cmds` type Data

## [3.4.2]

### Added
- `data.from_Solis`: "kinetic series" acquisition type now supported.

## [3.4.1]

### Added
- `artists.create_figure`: kwarg `margin` allows unique margins on all sides

### Fixed
- ZeroDivisionError when converting units (e.g. wn to nm) now returns inf instead of raising
- PermissionError on windows when copying Data/Collection objects
- Fixed bug in `wt.artists.interact2D` where constants were not handled properly.

## [3.4.0]

### Added
- `from_databroker` method to import Data objects from databroker catalogs

### Changed
- complete units overhaul, now using pint library
- explicitly store axes as fixed string dtype
- validate units are in the unit registry on set

### Fixed
- Fixed bug in `from_COLORS` that misordered the relationship between variables and channels for 1D datasets.
- Avoid passing both `vmin/vmax` and `norm` to `pcolor*` methods
- Fixed matplotlib depreciation in artists._helpers

## [3.3.3]

## Added
- Collection.convert method for converting all units of a single kind of a collection's data to another unit (with test script)

### Fixed
- Absence of verbose kwarg propogation in data.split, silenced convert call.
- Further handling for readonly files
- Improved chopping with axes that span the kept axes removed
- Timezone offset for `wt.kit.TimeStamp.RFC3339`

## [3.3.2]

## Added
- `wt_for_numpy_users` Jupyter notebook illustrating differences between numpy and WrightTools workflow

### Fixed
- Return min and max when file is read only
- try/except the os.close call for tempfile (may already be gone in SWMR mode)
- data objects retain units of individual axes when copied
- h5py 3.0 string handling

## [3.3.1]

### Added
- pytest and pytest-cov to dev requirements

### Fixed
- representation of units with micro prefix
- Do not attempt to write attrs when file is read only

## [3.3.0]

### Added
- lineshapes in kit: `gaussian`, `lorentzian_complex`, `lorentzian_real`, `voight`

### Changed
- misc text effects within `artists.corner_text`
- deprecate `pcolor_helper`, remove from internal plotting functions

### Fixed
- none-type units improperly handled by split through save/load
- Copy colormaps to avoid editing default mpl colormaps
- Correct units in output of split to be the same as input for axes
- Conversion to/from inches was incorrect

## [3.2.7]

### Added
- matplotlib framework classifier

### Fixed
- Fix error when giving an explicit output array to `symmetric_sqrt`
- Remove deprecated pytest runner from setup.py

## [3.2.6]

### Added
- The turbo colormap has been added (temporarily, as it is staged to be added in matplotlib itself)

### Changed
- Silence matplotlib warnings (including in future matplotlib 3.2 release)
- wt.artists.savefig now accepts kwargs passed onto the underlying implementation
- Quick[1|2]D figures now have a white background
- numexpr is now used to evaluate unit conversions rather than eval

## [3.2.5]

### Fixed
- handling of resultant kwarg in data.Data.moment

## [3.2.4]

### Fixed
- allow contour plotting with colormaps

## [3.2.3]

### Added
- New file type supported: Horiba LabRAM Aramis binary files
- New mode for reading PyCMDS data: collapse=False will read without collapsing data, useful for reading large files in a memory safe way
- interact2D supports keyboard navigation

### Changed
- Colormaps dict will now default to look for Matplotlib colormaps

### Fixed
- Better handling of tolerances in `from_PyCMDS`

## [3.2.2]

### Added
- Additional fluence calculation in kit
- New wt.close method to close all open WT objects in a particular python session

### Changed
- Citation now points to our JOSS Publication
- Trim now works with no outliers, and allows you to ignore the point itself when averaging
- Now uses expressions rather than natural name for axes stored in the file
- Data.moment now allows you to pass resultant=shape such that it can work with multidimensional axes
- `Data.print_tree` will now print scalar values, rather than the shape

### Fixed
- Fixed unit conversion
- Fixed tolerances used for delays in `from_PyCMDS`
- Correction factor applied in `from_PyCMDS` for delay stages collected with errant constant
- bug where `wt-tree` modified accessed file

## [3.2.1]

### Added
- JOSS review
- Quick2D now respects adding contours
- Collections and Data objects can now be created using multi-part posix paths
- Collections and Data objects can now be used as context managers, which close upon exiting
- wt.units.convert added as an alias of wt.units.converter

### Fixed
- Fixed a bug regarding using strings as parameters to prune

## [3.2.0]

### Added
- new method: moment - Take the Nth moment of a channel along an axis
- new method: trim - Use statistical test in channels to remove outlier points
- Support for remote files in `from_` functions

### Changed
- dropped support for Python 3.5, now 3.6+ only
- Deprecated "integrate" method of collapse, as moment handles this
- Use `natural_name` setter to rename groups within the underlying hdf5 file

### Fixed
- bugs in chunkwise operations

## [3.1.6]

### Added
- `Data.prune` method to remove unused variables and channels easily

### Fixed
- `from_Cary` will now read data files correctly where multiple objects have the same name
- improvements to `set_fig_labels`

## [3.1.5]

### Added
- temperature units
- gradient method of data objects

### Fixed
- make interact2D more robust
- ensure that data objects with constants open properly
- fix units behavior when splitting and reading PyCMDS data files

## [3.1.4]

### Added
- Plotting functions like plot, pcolor, and contour now will plot channels e.g. 2D channels within a 3D data object
- Quick plotting methods now have lines and labels for constants
- π release

## [3.1.3]

### Added
- much improved joining of data sets
- constants
- new window functions in smooth1D

## [3.1.2]

### Added
- implementation of split

### Fixed
- improved import of PyCMDS data
- improved import of spcm data
- improved handling of complex dtype within collapse

## [3.1.1]

### Added
- `wt-tree`
- `from_Solis`
- `Downscale`
- methods in kit to calculate fluence
- interactive 2D plots
- `pcolormesh`

### Fixed
- additional bug fixes and conde maintainability improvements

## [3.1.0]

### Added
- `__citation__`
- support for `pathlib` objects

### Changed
- removed fit module
- removed unused artist classes

### Fixed
- recovered `Data.collapse`

## [3.0.4]

### Added
- manifest

## [3.0.3]

### Changed
- migrate requirements

## [3.0.2]

### Fixed
- PyCMDS
- Cary

## [3.0.1]

### Added
- allow for constant values in axis expressions

### Changed
- `from_PyCMDS` will now read incomplete data acquisitions

### Fixed
- windows bug prevented deletion of files
- bug fixes to match actual behavior

## [3.0.0]

## [2.13.9]

## [2.13.8]

## [2.13.7]

## [2.13.6]

### Fixed
- reqirements.txt distribution error

## [2.13.5]

### Added
- initial release

[Unreleased]: https://github.com/wright-group/WrightTools/-/compare/3.5.2...master
[3.5.2]: https://github.com/wright-group/WrightTools/compare/3.5.1...3.5.2
[3.5.1]: https://github.com/wright-group/WrightTools/compare/3.5.0...3.5.1
[3.5.0]: https://github.com/wright-group/WrightTools/compare/3.4.6...3.5.0
[3.4.6]: https://github.com/wright-group/WrightTools/compare/3.4.5...3.4.6
[3.4.5]: https://github.com/wright-group/WrightTools/compare/3.4.4...3.4.5
[3.4.4]: https://github.com/wright-group/WrightTools/compare/3.4.3...3.4.4
[3.4.3]: https://github.com/wright-group/WrightTools/compare/3.4.2...3.4.3
[3.4.2]: https://github.com/wright-group/WrightTools/compare/3.4.1...3.4.2
[3.4.1]: https://github.com/wright-group/WrightTools/compare/3.4.0...3.4.1
[3.4.0]: https://github.com/wright-group/WrightTools/compare/3.3.3...3.4.0
[3.3.3]: https://github.com/wright-group/WrightTools/compare/3.3.2...3.3.3
[3.3.2]: https://github.com/wright-group/WrightTools/compare/3.3.1...3.3.2
[3.3.1]: https://github.com/wright-group/WrightTools/compare/3.3.0...3.3.1
[3.3.0]: https://github.com/wright-group/WrightTools/compare/3.2.7...3.3.0
[3.2.7]: https://github.com/wright-group/WrightTools/compare/3.2.6...3.2.7
[3.2.6]: https://github.com/wright-group/WrightTools/compare/3.2.5...3.2.6
[3.2.5]: https://github.com/wright-group/WrightTools/compare/3.2.4...3.2.5
[3.2.4]: https://github.com/wright-group/WrightTools/compare/3.2.3...3.2.4
[3.2.3]: https://github.com/wright-group/WrightTools/compare/3.2.2...3.2.3
[3.2.2]: https://github.com/wright-group/WrightTools/compare/3.2.1...3.2.2
[3.2.1]: https://github.com/wright-group/WrightTools/compare/3.2.0...3.2.1
[3.2.0]: https://github.com/wright-group/WrightTools/compare/3.1.6...3.2.0
[3.1.6]: https://github.com/wright-group/WrightTools/compare/3.1.5...3.1.6
[3.1.5]: https://github.com/wright-group/WrightTools/compare/3.1.4...3.1.5
[3.1.4]: https://github.com/wright-group/WrightTools/compare/3.1.3...3.1.4
[3.1.3]: https://github.com/wright-group/WrightTools/compare/3.1.2...3.1.3
[3.1.2]: https://github.com/wright-group/WrightTools/compare/3.1.1...3.1.2
[3.1.1]: https://github.com/wright-group/WrightTools/compare/3.1.0...3.1.1
[3.1.0]: https://github.com/wright-group/WrightTools/compare/3.0.4...3.1.0
[3.0.4]: https://github.com/wright-group/WrightTools/compare/3.0.3...3.0.4
[3.0.3]: https://github.com/wright-group/WrightTools/compare/3.0.2...3.0.3
[3.0.2]: https://github.com/wright-group/WrightTools/compare/3.0.1...3.0.2
[3.0.1]: https://github.com/wright-group/WrightTools/compare/3.0.0...3.0.1
[3.0.0]: https://github.com/wright-group/WrightTools/compare/2.13.9...3.0.0
[2.13.9]: https://github.com/wright-group/WrightTools/compare/2.13.8...2.13.9
[2.13.8]: https://github.com/wright-group/WrightTools/compare/2.13.7...2.13.8
[2.13.7]: https://github.com/wright-group/WrightTools/compare/2.13.6...2.13.7
[2.13.6]: https://github.com/wright-group/WrightTools/compare/2.13.5...2.13.6
[2.13.5]: https://github.com/wright-group/WrightTools/releases/tag/2.13.5
<|MERGE_RESOLUTION|>--- conflicted
+++ resolved
@@ -8,8 +8,6 @@
 ### Added
 - `Data.ichop`, an interation-based version of `Data.chop`
 
-<<<<<<< HEAD
-=======
 ### Fixed
 - fixed Quick2D/Quick1D issues where collapsing unused dims did not work
 - wt5 explore : fixed bug where data will not load interactively if directory is not cwd
@@ -19,7 +17,6 @@
 - artists now gets turbo colormap straight from matplotlib
 - artists.interact2D now returns a `types.SimpleNamespace` object (rather than a tuple)
 
->>>>>>> 2be46393
 ## [3.5.2]
 
 ### Added
