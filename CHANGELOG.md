# Changelog
All notable changes to this project will be documented in this file.

The format is based on [Keep a Changelog](https://keepachangelog.com/).

## [Unreleased]

<<<<<<< HEAD
### Added
- `Data.squeeze`: squeezing the data object to the shape of the axes.
=======
### Fixed
- `interact2D`: fixed bug where use_imshow broke the sliders
>>>>>>> 880e0549

## [3.5.0]

### Fixed
- numpy deprecated the `np.float` alias, so use `np.float64` to be more precise
- artists support matplotlib >= 3.7
- `interact2D`: fixed bug where sliders did not change appearance on focus
- `interact2D`: fixed buggy side plots windowing

### Changed
- `Data.join` now has MultidimensionalAxisError exception message
- `Axis`: space character ("\s") in expressions are culled.
- fixed `interact2D` bug: channel/axes can now be specified with non-zero index arguments
- `interact2D`: side plots project the extremes along each axis, rather than the average.

### Added
- `interact2D` has informative figure window names
- `Data.translate_to_txt`: serialize channels and variables and write as a text file.
- Python supported versions:  add 3.10, 3.11, and drop 3.7

## [3.4.6]

### Fixed
- `Data.chop` : fixed bug where chop did not succeed if axes did not span data ndim

## [3.4.5]

### Added
- new `Data.at` method: syntactic sugar for chop with "at" argument.
- `Data.__getitem__` supports array slicing
- `artists.interact2D` supports `cmap` kwarg.
- iPython integration: autocomplete includes axis, variable, and channel names
- `artists.quick2D`:  supports `cmap` kwarg.
- Allow `create_variable` and `create_channel` to create compressed datasets

### Changed
- `Data.chop` refactored to make steps modular
- `artists.interact2D` uses matplotlib norm objects to control colormap scaling

### Fixed
- `kit.fft`: fixed bug where Fourier coefficients were off by a scalar factor.
- ensure `artists.quickND` plotters always close chopped data files

## [3.4.4]

### Added
- `artists.Axes.scatter`: plot one variable against another, with scatter point color determined by a channel.
- Invalid `unit` conversions now throw a `pint` error.
- `data.from_LabRAM`: import Horiba LabRAM txt files

### Fixed
- docs: from method JASCO example updated
- `data.from_Solis`: import works without metadata
- `unit` conversions of `None` to `None` no longer throws a warning.
- better error messages for some functions
- remove unused imports
- remove unused variables
- complex array support for data object operations

## [3.4.3]

### Added
- `artists` now has a wrapper for matplotlib's `imshow`.  Make sure to use uniform grids.

### Fixed
- `artists._parse_limits` now recognizes channel `null` for signed data limits.
- fixed bug where `Data.map_variable` did not interpolate on `yaqc-cmds` type Data

## [3.4.2]

### Added
- `data.from_Solis`: "kinetic series" acquisition type now supported.

## [3.4.1]

### Added
- `artists.create_figure`: kwarg `margin` allows unique margins on all sides

### Fixed
- ZeroDivisionError when converting units (e.g. wn to nm) now returns inf instead of raising
- PermissionError on windows when copying Data/Collection objects
- Fixed bug in `wt.artists.interact2D` where constants were not handled properly.

## [3.4.0]

### Added
- `from_databroker` method to import Data objects from databroker catalogs

### Changed
- complete units overhaul, now using pint library
- explicitly store axes as fixed string dtype
- validate units are in the unit registry on set

### Fixed
- Fixed bug in `from_COLORS` that misordered the relationship between variables and channels for 1D datasets.
- Avoid passing both `vmin/vmax` and `norm` to `pcolor*` methods
- Fixed matplotlib depreciation in artists._helpers

## [3.3.3]

## Added
- Collection.convert method for converting all units of a single kind of a collection's data to another unit (with test script)

### Fixed
- Absence of verbose kwarg propogation in data.split, silenced convert call.
- Further handling for readonly files
- Improved chopping with axes that span the kept axes removed
- Timezone offset for `wt.kit.TimeStamp.RFC3339`

## [3.3.2]

## Added
- `wt_for_numpy_users` Jupyter notebook illustrating differences between numpy and WrightTools workflow

### Fixed
- Return min and max when file is read only
- try/except the os.close call for tempfile (may already be gone in SWMR mode)
- data objects retain units of individual axes when copied
- h5py 3.0 string handling

## [3.3.1]

### Added
- pytest and pytest-cov to dev requirements

### Fixed
- representation of units with micro prefix
- Do not attempt to write attrs when file is read only

## [3.3.0]

### Added
- lineshapes in kit: `gaussian`, `lorentzian_complex`, `lorentzian_real`, `voight`

### Changed
- misc text effects within `artists.corner_text`
- deprecate `pcolor_helper`, remove from internal plotting functions

### Fixed
- none-type units improperly handled by split through save/load
- Copy colormaps to avoid editing default mpl colormaps
- Correct units in output of split to be the same as input for axes
- Conversion to/from inches was incorrect

## [3.2.7]

### Added
- matplotlib framework classifier

### Fixed
- Fix error when giving an explicit output array to `symmetric_sqrt`
- Remove deprecated pytest runner from setup.py

## [3.2.6]

### Added
- The turbo colormap has been added (temporarily, as it is staged to be added in matplotlib itself)

### Changed
- Silence matplotlib warnings (including in future matplotlib 3.2 release)
- wt.artists.savefig now accepts kwargs passed onto the underlying implementation
- Quick[1|2]D figures now have a white background
- numexpr is now used to evaluate unit conversions rather than eval

## [3.2.5]

### Fixed
- handling of resultant kwarg in data.Data.moment

## [3.2.4]

### Fixed
- allow contour plotting with colormaps

## [3.2.3]

### Added
- New file type supported: Horiba LabRAM Aramis binary files
- New mode for reading PyCMDS data: collapse=False will read without collapsing data, useful for reading large files in a memory safe way
- interact2D supports keyboard navigation

### Changed
- Colormaps dict will now default to look for Matplotlib colormaps

### Fixed
- Better handling of tolerances in `from_PyCMDS`

## [3.2.2]

### Added
- Additional fluence calculation in kit
- New wt.close method to close all open WT objects in a particular python session

### Changed
- Citation now points to our JOSS Publication
- Trim now works with no outliers, and allows you to ignore the point itself when averaging
- Now uses expressions rather than natural name for axes stored in the file
- Data.moment now allows you to pass resultant=shape such that it can work with multidimensional axes
- `Data.print_tree` will now print scalar values, rather than the shape

### Fixed
- Fixed unit conversion
- Fixed tolerances used for delays in `from_PyCMDS`
- Correction factor applied in `from_PyCMDS` for delay stages collected with errant constant
- bug where `wt-tree` modified accessed file

## [3.2.1]

### Added
- JOSS review
- Quick2D now respects adding contours
- Collections and Data objects can now be created using multi-part posix paths
- Collections and Data objects can now be used as context managers, which close upon exiting
- wt.units.convert added as an alias of wt.units.converter

### Fixed
- Fixed a bug regarding using strings as parameters to prune

## [3.2.0]

### Added
- new method: moment - Take the Nth moment of a channel along an axis
- new method: trim - Use statistical test in channels to remove outlier points
- Support for remote files in `from_` functions

### Changed
- dropped support for Python 3.5, now 3.6+ only
- Deprecated "integrate" method of collapse, as moment handles this
- Use `natural_name` setter to rename groups within the underlying hdf5 file

### Fixed
- bugs in chunkwise operations

## [3.1.6]

### Added
- `Data.prune` method to remove unused variables and channels easily

### Fixed
- `from_Cary` will now read data files correctly where multiple objects have the same name
- improvements to `set_fig_labels`

## [3.1.5]

### Added
- temperature units
- gradient method of data objects

### Fixed
- make interact2D more robust
- ensure that data objects with constants open properly
- fix units behavior when splitting and reading PyCMDS data files

## [3.1.4]

### Added
- Plotting functions like plot, pcolor, and contour now will plot channels e.g. 2D channels within a 3D data object
- Quick plotting methods now have lines and labels for constants
- π release

## [3.1.3]

### Added
- much improved joining of data sets
- constants
- new window functions in smooth1D

## [3.1.2]

### Added
- implementation of split

### Fixed
- improved import of PyCMDS data
- improved import of spcm data
- improved handling of complex dtype within collapse

## [3.1.1]

### Added
- `wt-tree`
- `from_Solis`
- `Downscale`
- methods in kit to calculate fluence
- interactive 2D plots
- `pcolormesh`

### Fixed
- additional bug fixes and conde maintainability improvements

## [3.1.0]

### Added
- `__citation__`
- support for `pathlib` objects

### Changed
- removed fit module
- removed unused artist classes

### Fixed
- recovered `Data.collapse`

## [3.0.4]

### Added
- manifest

## [3.0.3]

### Changed
- migrate requirements

## [3.0.2]

### Fixed
- PyCMDS
- Cary

## [3.0.1]

### Added
- allow for constant values in axis expressions

### Changed
- `from_PyCMDS` will now read incomplete data acquisitions

### Fixed
- windows bug prevented deletion of files
- bug fixes to match actual behavior

## [3.0.0]

## [2.13.9]

## [2.13.8]

## [2.13.7]

## [2.13.6]

### Fixed
- reqirements.txt distribution error

## [2.13.5]

### Added
- initial release

[Unreleased]: https://github.com/wright-group/WrightTools/-/compare/3.5.0...master
[3.5.0]: https://github.com/wright-group/WrightTools/compare/3.4.6...3.5.0
[3.4.6]: https://github.com/wright-group/WrightTools/compare/3.4.5...3.4.6
[3.4.5]: https://github.com/wright-group/WrightTools/compare/3.4.4...3.4.5
[3.4.4]: https://github.com/wright-group/WrightTools/compare/3.4.3...3.4.4
[3.4.3]: https://github.com/wright-group/WrightTools/compare/3.4.2...3.4.3
[3.4.2]: https://github.com/wright-group/WrightTools/compare/3.4.1...3.4.2
[3.4.1]: https://github.com/wright-group/WrightTools/compare/3.4.0...3.4.1
[3.4.0]: https://github.com/wright-group/WrightTools/compare/3.3.3...3.4.0
[3.3.3]: https://github.com/wright-group/WrightTools/compare/3.3.2...3.3.3
[3.3.2]: https://github.com/wright-group/WrightTools/compare/3.3.1...3.3.2
[3.3.1]: https://github.com/wright-group/WrightTools/compare/3.3.0...3.3.1
[3.3.0]: https://github.com/wright-group/WrightTools/compare/3.2.7...3.3.0
[3.2.7]: https://github.com/wright-group/WrightTools/compare/3.2.6...3.2.7
[3.2.6]: https://github.com/wright-group/WrightTools/compare/3.2.5...3.2.6
[3.2.5]: https://github.com/wright-group/WrightTools/compare/3.2.4...3.2.5
[3.2.4]: https://github.com/wright-group/WrightTools/compare/3.2.3...3.2.4
[3.2.3]: https://github.com/wright-group/WrightTools/compare/3.2.2...3.2.3
[3.2.2]: https://github.com/wright-group/WrightTools/compare/3.2.1...3.2.2
[3.2.1]: https://github.com/wright-group/WrightTools/compare/3.2.0...3.2.1
[3.2.0]: https://github.com/wright-group/WrightTools/compare/3.1.6...3.2.0
[3.1.6]: https://github.com/wright-group/WrightTools/compare/3.1.5...3.1.6
[3.1.5]: https://github.com/wright-group/WrightTools/compare/3.1.4...3.1.5
[3.1.4]: https://github.com/wright-group/WrightTools/compare/3.1.3...3.1.4
[3.1.3]: https://github.com/wright-group/WrightTools/compare/3.1.2...3.1.3
[3.1.2]: https://github.com/wright-group/WrightTools/compare/3.1.1...3.1.2
[3.1.1]: https://github.com/wright-group/WrightTools/compare/3.1.0...3.1.1
[3.1.0]: https://github.com/wright-group/WrightTools/compare/3.0.4...3.1.0
[3.0.4]: https://github.com/wright-group/WrightTools/compare/3.0.3...3.0.4
[3.0.3]: https://github.com/wright-group/WrightTools/compare/3.0.2...3.0.3
[3.0.2]: https://github.com/wright-group/WrightTools/compare/3.0.1...3.0.2
[3.0.1]: https://github.com/wright-group/WrightTools/compare/3.0.0...3.0.1
[3.0.0]: https://github.com/wright-group/WrightTools/compare/2.13.9...3.0.0
[2.13.9]: https://github.com/wright-group/WrightTools/compare/2.13.8...2.13.9
[2.13.8]: https://github.com/wright-group/WrightTools/compare/2.13.7...2.13.8
[2.13.7]: https://github.com/wright-group/WrightTools/compare/2.13.6...2.13.7
[2.13.6]: https://github.com/wright-group/WrightTools/compare/2.13.5...2.13.6
[2.13.5]: https://github.com/wright-group/WrightTools/releases/tag/2.13.5
<|MERGE_RESOLUTION|>--- conflicted
+++ resolved
@@ -5,13 +5,11 @@
 
 ## [Unreleased]
 
-<<<<<<< HEAD
 ### Added
 - `Data.squeeze`: squeezing the data object to the shape of the axes.
-=======
+
 ### Fixed
 - `interact2D`: fixed bug where use_imshow broke the sliders
->>>>>>> 880e0549
 
 ## [3.5.0]
 
