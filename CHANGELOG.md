# Changelog
All notable changes to this project will be documented in this file.

The format is based on [Keep a Changelog](https://keepachangelog.com/).

## [Unreleased]

<<<<<<< HEAD
### Fixed
- quick2D works with contours on
- quick2D works with `pixelated=False` (i.e. contourf)
=======
### Changed
- default colorbar is sampled at 4096 points (was 256)
>>>>>>> 31bef1c4

## [3.5.5]

### Fixed
- distribution information includes dependency setuptools (fixes conda feedstock)

## [3.5.4]

### Fixed
- setup.py is now configured to allow numpy 2.x
- contour/contourf artist overloads compatible with matplotlib 3.10

### Changed
- actively supporting python 3.11-3.13

## [3.5.3]

### Added
- `Data.ichop`, an iteration-based version of `Data.chop`
- new artist helper function: `norm_from_channel`
- new artist helper function: `ticks_from_norm`
- new artist iterator `ChopHandler`

### Fixed
- fixed Quick2D/Quick1D issues where collapsing unused dims did not work
- wt5 explore : fixed bug where data will not load interactively if directory is not cwd
- constants in chopped data will inherit the units of the original data

### Changed
- numpy 2.0 compatible
- refactor of artists.quick1D and artists.quick2D
- quick2D and quick1D will not force `autosave=True` if the number of figures is large.  Instead, interactive plotting will be truncated if the number of figures is large.
- artists now gets turbo colormap straight from matplotlib
- artists.interact2D now returns a `types.SimpleNamespace` object (rather than a tuple)

## [3.5.2]

### Added
- `wt5` entry point: methods `load`, `explore`, `glob`, `tree`
- `wt-convert` entry point: convert a number to different units
- new glob utilities in `kit`

### Changed
- `wt-tree` entry point removed.  Use `wt5 tree` instead.

## [3.5.1]

### Added
- `kit.guess_signed` for empirically guessing channel sign (useful for automated workflows)
- `Data.squeeze`: squeezing the data object to the shape of the axes.

### Fixed
- `interact2D`: fixed bug where use_imshow broke the sliders
- `artists.stitch_to_animation`: use imageio v3 api and declare pillow plugin
- `data.join` ensures valid `method` is selected

### Changed
- `data.join` no longer supports `sum` method

## [3.5.0]

### Fixed
- numpy deprecated the `np.float` alias, so use `np.float64` to be more precise
- artists support matplotlib >= 3.7
- `interact2D`: fixed bug where sliders did not change appearance on focus
- `interact2D`: fixed buggy side plots windowing

### Changed
- `Data.join` now has MultidimensionalAxisError exception message
- `Axis`: space character ("\s") in expressions are culled.
- fixed `interact2D` bug: channel/axes can now be specified with non-zero index arguments
- `interact2D`: side plots project the extremes along each axis, rather than the average.

### Added
- `interact2D` has informative figure window names
- `Data.translate_to_txt`: serialize channels and variables and write as a text file.
- Python supported versions:  add 3.10, 3.11, and drop 3.7

## [3.4.6]

### Fixed
- `Data.chop` : fixed bug where chop did not succeed if axes did not span data ndim

## [3.4.5]

### Added
- new `Data.at` method: syntactic sugar for chop with "at" argument.
- `Data.__getitem__` supports array slicing
- `artists.interact2D` supports `cmap` kwarg.
- iPython integration: autocomplete includes axis, variable, and channel names
- `artists.quick2D`:  supports `cmap` kwarg.
- Allow `create_variable` and `create_channel` to create compressed datasets

### Changed
- `Data.chop` refactored to make steps modular
- `artists.interact2D` uses matplotlib norm objects to control colormap scaling

### Fixed
- `kit.fft`: fixed bug where Fourier coefficients were off by a scalar factor.
- ensure `artists.quickND` plotters always close chopped data files

## [3.4.4]

### Added
- `artists.Axes.scatter`: plot one variable against another, with scatter point color determined by a channel.
- Invalid `unit` conversions now throw a `pint` error.
- `data.from_LabRAM`: import Horiba LabRAM txt files

### Fixed
- docs: from method JASCO example updated
- `data.from_Solis`: import works without metadata
- `unit` conversions of `None` to `None` no longer throws a warning.
- better error messages for some functions
- remove unused imports
- remove unused variables
- complex array support for data object operations

## [3.4.3]

### Added
- `artists` now has a wrapper for matplotlib's `imshow`.  Make sure to use uniform grids.

### Fixed
- `artists._parse_limits` now recognizes channel `null` for signed data limits.
- fixed bug where `Data.map_variable` did not interpolate on `yaqc-cmds` type Data

## [3.4.2]

### Added
- `data.from_Solis`: "kinetic series" acquisition type now supported.

## [3.4.1]

### Added
- `artists.create_figure`: kwarg `margin` allows unique margins on all sides

### Fixed
- ZeroDivisionError when converting units (e.g. wn to nm) now returns inf instead of raising
- PermissionError on windows when copying Data/Collection objects
- Fixed bug in `wt.artists.interact2D` where constants were not handled properly.

## [3.4.0]

### Added
- `from_databroker` method to import Data objects from databroker catalogs

### Changed
- complete units overhaul, now using pint library
- explicitly store axes as fixed string dtype
- validate units are in the unit registry on set

### Fixed
- Fixed bug in `from_COLORS` that misordered the relationship between variables and channels for 1D datasets.
- Avoid passing both `vmin/vmax` and `norm` to `pcolor*` methods
- Fixed matplotlib depreciation in artists._helpers

## [3.3.3]

## Added
- Collection.convert method for converting all units of a single kind of a collection's data to another unit (with test script)

### Fixed
- Absence of verbose kwarg propogation in data.split, silenced convert call.
- Further handling for readonly files
- Improved chopping with axes that span the kept axes removed
- Timezone offset for `wt.kit.TimeStamp.RFC3339`

## [3.3.2]

## Added
- `wt_for_numpy_users` Jupyter notebook illustrating differences between numpy and WrightTools workflow

### Fixed
- Return min and max when file is read only
- try/except the os.close call for tempfile (may already be gone in SWMR mode)
- data objects retain units of individual axes when copied
- h5py 3.0 string handling

## [3.3.1]

### Added
- pytest and pytest-cov to dev requirements

### Fixed
- representation of units with micro prefix
- Do not attempt to write attrs when file is read only

## [3.3.0]

### Added
- lineshapes in kit: `gaussian`, `lorentzian_complex`, `lorentzian_real`, `voight`

### Changed
- misc text effects within `artists.corner_text`
- deprecate `pcolor_helper`, remove from internal plotting functions

### Fixed
- none-type units improperly handled by split through save/load
- Copy colormaps to avoid editing default mpl colormaps
- Correct units in output of split to be the same as input for axes
- Conversion to/from inches was incorrect

## [3.2.7]

### Added
- matplotlib framework classifier

### Fixed
- Fix error when giving an explicit output array to `symmetric_sqrt`
- Remove deprecated pytest runner from setup.py

## [3.2.6]

### Added
- The turbo colormap has been added (temporarily, as it is staged to be added in matplotlib itself)

### Changed
- Silence matplotlib warnings (including in future matplotlib 3.2 release)
- wt.artists.savefig now accepts kwargs passed onto the underlying implementation
- Quick[1|2]D figures now have a white background
- numexpr is now used to evaluate unit conversions rather than eval

## [3.2.5]

### Fixed
- handling of resultant kwarg in data.Data.moment

## [3.2.4]

### Fixed
- allow contour plotting with colormaps

## [3.2.3]

### Added
- New file type supported: Horiba LabRAM Aramis binary files
- New mode for reading PyCMDS data: collapse=False will read without collapsing data, useful for reading large files in a memory safe way
- interact2D supports keyboard navigation

### Changed
- Colormaps dict will now default to look for Matplotlib colormaps

### Fixed
- Better handling of tolerances in `from_PyCMDS`

## [3.2.2]

### Added
- Additional fluence calculation in kit
- New wt.close method to close all open WT objects in a particular python session

### Changed
- Citation now points to our JOSS Publication
- Trim now works with no outliers, and allows you to ignore the point itself when averaging
- Now uses expressions rather than natural name for axes stored in the file
- Data.moment now allows you to pass resultant=shape such that it can work with multidimensional axes
- `Data.print_tree` will now print scalar values, rather than the shape

### Fixed
- Fixed unit conversion
- Fixed tolerances used for delays in `from_PyCMDS`
- Correction factor applied in `from_PyCMDS` for delay stages collected with errant constant
- bug where `wt-tree` modified accessed file

## [3.2.1]

### Added
- JOSS review
- Quick2D now respects adding contours
- Collections and Data objects can now be created using multi-part posix paths
- Collections and Data objects can now be used as context managers, which close upon exiting
- wt.units.convert added as an alias of wt.units.converter

### Fixed
- Fixed a bug regarding using strings as parameters to prune

## [3.2.0]

### Added
- new method: moment - Take the Nth moment of a channel along an axis
- new method: trim - Use statistical test in channels to remove outlier points
- Support for remote files in `from_` functions

### Changed
- dropped support for Python 3.5, now 3.6+ only
- Deprecated "integrate" method of collapse, as moment handles this
- Use `natural_name` setter to rename groups within the underlying hdf5 file

### Fixed
- bugs in chunkwise operations

## [3.1.6]

### Added
- `Data.prune` method to remove unused variables and channels easily

### Fixed
- `from_Cary` will now read data files correctly where multiple objects have the same name
- improvements to `set_fig_labels`

## [3.1.5]

### Added
- temperature units
- gradient method of data objects

### Fixed
- make interact2D more robust
- ensure that data objects with constants open properly
- fix units behavior when splitting and reading PyCMDS data files

## [3.1.4]

### Added
- Plotting functions like plot, pcolor, and contour now will plot channels e.g. 2D channels within a 3D data object
- Quick plotting methods now have lines and labels for constants
- π release

## [3.1.3]

### Added
- much improved joining of data sets
- constants
- new window functions in smooth1D

## [3.1.2]

### Added
- implementation of split

### Fixed
- improved import of PyCMDS data
- improved import of spcm data
- improved handling of complex dtype within collapse

## [3.1.1]

### Added
- `wt-tree`
- `from_Solis`
- `Downscale`
- methods in kit to calculate fluence
- interactive 2D plots
- `pcolormesh`

### Fixed
- additional bug fixes and conde maintainability improvements

## [3.1.0]

### Added
- `__citation__`
- support for `pathlib` objects

### Changed
- removed fit module
- removed unused artist classes

### Fixed
- recovered `Data.collapse`

## [3.0.4]

### Added
- manifest

## [3.0.3]

### Changed
- migrate requirements

## [3.0.2]

### Fixed
- PyCMDS
- Cary

## [3.0.1]

### Added
- allow for constant values in axis expressions

### Changed
- `from_PyCMDS` will now read incomplete data acquisitions

### Fixed
- windows bug prevented deletion of files
- bug fixes to match actual behavior

## [3.0.0]

## [2.13.9]

## [2.13.8]

## [2.13.7]

## [2.13.6]

### Fixed
- reqirements.txt distribution error

## [2.13.5]

### Added
- initial release

[Unreleased]: https://github.com/wright-group/WrightTools/-/compare/3.5.5...master
[3.5.5]: https://github.com/wright-group/WrightTools/compare/3.5.3...3.5.5
[3.5.4]: https://github.com/wright-group/WrightTools/compare/3.5.3...3.5.4
[3.5.3]: https://github.com/wright-group/WrightTools/compare/3.5.2...3.5.3
[3.5.2]: https://github.com/wright-group/WrightTools/compare/3.5.1...3.5.2
[3.5.1]: https://github.com/wright-group/WrightTools/compare/3.5.0...3.5.1
[3.5.0]: https://github.com/wright-group/WrightTools/compare/3.4.6...3.5.0
[3.4.6]: https://github.com/wright-group/WrightTools/compare/3.4.5...3.4.6
[3.4.5]: https://github.com/wright-group/WrightTools/compare/3.4.4...3.4.5
[3.4.4]: https://github.com/wright-group/WrightTools/compare/3.4.3...3.4.4
[3.4.3]: https://github.com/wright-group/WrightTools/compare/3.4.2...3.4.3
[3.4.2]: https://github.com/wright-group/WrightTools/compare/3.4.1...3.4.2
[3.4.1]: https://github.com/wright-group/WrightTools/compare/3.4.0...3.4.1
[3.4.0]: https://github.com/wright-group/WrightTools/compare/3.3.3...3.4.0
[3.3.3]: https://github.com/wright-group/WrightTools/compare/3.3.2...3.3.3
[3.3.2]: https://github.com/wright-group/WrightTools/compare/3.3.1...3.3.2
[3.3.1]: https://github.com/wright-group/WrightTools/compare/3.3.0...3.3.1
[3.3.0]: https://github.com/wright-group/WrightTools/compare/3.2.7...3.3.0
[3.2.7]: https://github.com/wright-group/WrightTools/compare/3.2.6...3.2.7
[3.2.6]: https://github.com/wright-group/WrightTools/compare/3.2.5...3.2.6
[3.2.5]: https://github.com/wright-group/WrightTools/compare/3.2.4...3.2.5
[3.2.4]: https://github.com/wright-group/WrightTools/compare/3.2.3...3.2.4
[3.2.3]: https://github.com/wright-group/WrightTools/compare/3.2.2...3.2.3
[3.2.2]: https://github.com/wright-group/WrightTools/compare/3.2.1...3.2.2
[3.2.1]: https://github.com/wright-group/WrightTools/compare/3.2.0...3.2.1
[3.2.0]: https://github.com/wright-group/WrightTools/compare/3.1.6...3.2.0
[3.1.6]: https://github.com/wright-group/WrightTools/compare/3.1.5...3.1.6
[3.1.5]: https://github.com/wright-group/WrightTools/compare/3.1.4...3.1.5
[3.1.4]: https://github.com/wright-group/WrightTools/compare/3.1.3...3.1.4
[3.1.3]: https://github.com/wright-group/WrightTools/compare/3.1.2...3.1.3
[3.1.2]: https://github.com/wright-group/WrightTools/compare/3.1.1...3.1.2
[3.1.1]: https://github.com/wright-group/WrightTools/compare/3.1.0...3.1.1
[3.1.0]: https://github.com/wright-group/WrightTools/compare/3.0.4...3.1.0
[3.0.4]: https://github.com/wright-group/WrightTools/compare/3.0.3...3.0.4
[3.0.3]: https://github.com/wright-group/WrightTools/compare/3.0.2...3.0.3
[3.0.2]: https://github.com/wright-group/WrightTools/compare/3.0.1...3.0.2
[3.0.1]: https://github.com/wright-group/WrightTools/compare/3.0.0...3.0.1
[3.0.0]: https://github.com/wright-group/WrightTools/compare/2.13.9...3.0.0
[2.13.9]: https://github.com/wright-group/WrightTools/compare/2.13.8...2.13.9
[2.13.8]: https://github.com/wright-group/WrightTools/compare/2.13.7...2.13.8
[2.13.7]: https://github.com/wright-group/WrightTools/compare/2.13.6...2.13.7
[2.13.6]: https://github.com/wright-group/WrightTools/compare/2.13.5...2.13.6
[2.13.5]: https://github.com/wright-group/WrightTools/releases/tag/2.13.5
<|MERGE_RESOLUTION|>--- conflicted
+++ resolved
@@ -5,14 +5,12 @@
 
 ## [Unreleased]
 
-<<<<<<< HEAD
 ### Fixed
 - quick2D works with contours on
 - quick2D works with `pixelated=False` (i.e. contourf)
-=======
+
 ### Changed
 - default colorbar is sampled at 4096 points (was 256)
->>>>>>> 31bef1c4
 
 ## [3.5.5]
 
