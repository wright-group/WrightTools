--- conflicted
+++ resolved
@@ -7,14 +7,11 @@
 
 ### Fixed
 - `interact2D`: fixed bug where use_imshow broke the sliders
-<<<<<<< HEAD
 - `artists.stitch_to_animation`: use imageio v3 api and declare pillow plugin
-=======
 - `data.join` ensures valid `method` is selected
 
 ### Changed
 - `data.join` no longer supports `sum` method
->>>>>>> 6f9c5499
 
 ## [3.5.0]
 
