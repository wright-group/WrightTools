# Changelog
All notable changes to this project will be documented in this file.

The format is based on [Keep a Changelog](https://keepachangelog.com/).

## [Unreleased]

<<<<<<< HEAD
### Added
- `Data.ichop`, an interation-based version of `Data.chop`
=======
### Fixed
- wt5 explore : fixed bug where data will not load interactively if directory is not cwd
- constants in chopped data will inherit the units of the original data

## Changed
- artists now gets turbo colormap straight from matplotlib
>>>>>>> eb5293ed

## [3.5.2]

### Added
- `wt5` entry point: methods `load`, `explore`, `glob`, `tree`
- `wt-convert` entry point: convert a number to different units
- new glob utilities in `kit`

### Changed
- `wt-tree` entry point removed.  Use `wt5 tree` instead.

## [3.5.1]

### Added
- `kit.guess_signed` for empirically guessing channel sign (useful for automated workflows)
- `Data.squeeze`: squeezing the data object to the shape of the axes.

### Fixed
- `interact2D`: fixed bug where use_imshow broke the sliders
- `artists.stitch_to_animation`: use imageio v3 api and declare pillow plugin
- `data.join` ensures valid `method` is selected

### Changed
- `data.join` no longer supports `sum` method

## [3.5.0]

### Fixed
- numpy deprecated the `np.float` alias, so use `np.float64` to be more precise
- artists support matplotlib >= 3.7
- `interact2D`: fixed bug where sliders did not change appearance on focus
- `interact2D`: fixed buggy side plots windowing

### Changed
- `Data.join` now has MultidimensionalAxisError exception message
- `Axis`: space character ("\s") in expressions are culled.
- fixed `interact2D` bug: channel/axes can now be specified with non-zero index arguments
- `interact2D`: side plots project the extremes along each axis, rather than the average.

### Added
- `interact2D` has informative figure window names
- `Data.translate_to_txt`: serialize channels and variables and write as a text file.
- Python supported versions:  add 3.10, 3.11, and drop 3.7

## [3.4.6]

### Fixed
- `Data.chop` : fixed bug where chop did not succeed if axes did not span data ndim

## [3.4.5]

### Added
- new `Data.at` method: syntactic sugar for chop with "at" argument.
- `Data.__getitem__` supports array slicing
- `artists.interact2D` supports `cmap` kwarg.
- iPython integration: autocomplete includes axis, variable, and channel names
- `artists.quick2D`:  supports `cmap` kwarg.
- Allow `create_variable` and `create_channel` to create compressed datasets

### Changed
- `Data.chop` refactored to make steps modular
- `artists.interact2D` uses matplotlib norm objects to control colormap scaling

### Fixed
- `kit.fft`: fixed bug where Fourier coefficients were off by a scalar factor.
- ensure `artists.quickND` plotters always close chopped data files

## [3.4.4]

### Added
- `artists.Axes.scatter`: plot one variable against another, with scatter point color determined by a channel.
- Invalid `unit` conversions now throw a `pint` error.
- `data.from_LabRAM`: import Horiba LabRAM txt files

### Fixed
- docs: from method JASCO example updated
- `data.from_Solis`: import works without metadata
- `unit` conversions of `None` to `None` no longer throws a warning.
- better error messages for some functions
- remove unused imports
- remove unused variables
- complex array support for data object operations

## [3.4.3]

### Added
- `artists` now has a wrapper for matplotlib's `imshow`.  Make sure to use uniform grids.

### Fixed
- `artists._parse_limits` now recognizes channel `null` for signed data limits.
- fixed bug where `Data.map_variable` did not interpolate on `yaqc-cmds` type Data

## [3.4.2]

### Added
- `data.from_Solis`: "kinetic series" acquisition type now supported.

## [3.4.1]

### Added
- `artists.create_figure`: kwarg `margin` allows unique margins on all sides

### Fixed
- ZeroDivisionError when converting units (e.g. wn to nm) now returns inf instead of raising
- PermissionError on windows when copying Data/Collection objects
- Fixed bug in `wt.artists.interact2D` where constants were not handled properly.

## [3.4.0]

### Added
- `from_databroker` method to import Data objects from databroker catalogs

### Changed
- complete units overhaul, now using pint library
- explicitly store axes as fixed string dtype
- validate units are in the unit registry on set

### Fixed
- Fixed bug in `from_COLORS` that misordered the relationship between variables and channels for 1D datasets.
- Avoid passing both `vmin/vmax` and `norm` to `pcolor*` methods
- Fixed matplotlib depreciation in artists._helpers

## [3.3.3]

## Added
- Collection.convert method for converting all units of a single kind of a collection's data to another unit (with test script)

### Fixed
- Absence of verbose kwarg propogation in data.split, silenced convert call.
- Further handling for readonly files
- Improved chopping with axes that span the kept axes removed
- Timezone offset for `wt.kit.TimeStamp.RFC3339`

## [3.3.2]

## Added
- `wt_for_numpy_users` Jupyter notebook illustrating differences between numpy and WrightTools workflow

### Fixed
- Return min and max when file is read only
- try/except the os.close call for tempfile (may already be gone in SWMR mode)
- data objects retain units of individual axes when copied
- h5py 3.0 string handling

## [3.3.1]

### Added
- pytest and pytest-cov to dev requirements

### Fixed
- representation of units with micro prefix
- Do not attempt to write attrs when file is read only

## [3.3.0]

### Added
- lineshapes in kit: `gaussian`, `lorentzian_complex`, `lorentzian_real`, `voight`

### Changed
- misc text effects within `artists.corner_text`
- deprecate `pcolor_helper`, remove from internal plotting functions

### Fixed
- none-type units improperly handled by split through save/load
- Copy colormaps to avoid editing default mpl colormaps
- Correct units in output of split to be the same as input for axes
- Conversion to/from inches was incorrect

## [3.2.7]

### Added
- matplotlib framework classifier

### Fixed
- Fix error when giving an explicit output array to `symmetric_sqrt`
- Remove deprecated pytest runner from setup.py

## [3.2.6]

### Added
- The turbo colormap has been added (temporarily, as it is staged to be added in matplotlib itself)

### Changed
- Silence matplotlib warnings (including in future matplotlib 3.2 release)
- wt.artists.savefig now accepts kwargs passed onto the underlying implementation
- Quick[1|2]D figures now have a white background
- numexpr is now used to evaluate unit conversions rather than eval

## [3.2.5]

### Fixed
- handling of resultant kwarg in data.Data.moment

## [3.2.4]

### Fixed
- allow contour plotting with colormaps

## [3.2.3]

### Added
- New file type supported: Horiba LabRAM Aramis binary files
- New mode for reading PyCMDS data: collapse=False will read without collapsing data, useful for reading large files in a memory safe way
- interact2D supports keyboard navigation

### Changed
- Colormaps dict will now default to look for Matplotlib colormaps

### Fixed
- Better handling of tolerances in `from_PyCMDS`

## [3.2.2]

### Added
- Additional fluence calculation in kit
- New wt.close method to close all open WT objects in a particular python session

### Changed
- Citation now points to our JOSS Publication
- Trim now works with no outliers, and allows you to ignore the point itself when averaging
- Now uses expressions rather than natural name for axes stored in the file
- Data.moment now allows you to pass resultant=shape such that it can work with multidimensional axes
- `Data.print_tree` will now print scalar values, rather than the shape

### Fixed
- Fixed unit conversion
- Fixed tolerances used for delays in `from_PyCMDS`
- Correction factor applied in `from_PyCMDS` for delay stages collected with errant constant
- bug where `wt-tree` modified accessed file

## [3.2.1]

### Added
- JOSS review
- Quick2D now respects adding contours
- Collections and Data objects can now be created using multi-part posix paths
- Collections and Data objects can now be used as context managers, which close upon exiting
- wt.units.convert added as an alias of wt.units.converter

### Fixed
- Fixed a bug regarding using strings as parameters to prune

## [3.2.0]

### Added
- new method: moment - Take the Nth moment of a channel along an axis
- new method: trim - Use statistical test in channels to remove outlier points
- Support for remote files in `from_` functions

### Changed
- dropped support for Python 3.5, now 3.6+ only
- Deprecated "integrate" method of collapse, as moment handles this
- Use `natural_name` setter to rename groups within the underlying hdf5 file

### Fixed
- bugs in chunkwise operations

## [3.1.6]

### Added
- `Data.prune` method to remove unused variables and channels easily

### Fixed
- `from_Cary` will now read data files correctly where multiple objects have the same name
- improvements to `set_fig_labels`

## [3.1.5]

### Added
- temperature units
- gradient method of data objects

### Fixed
- make interact2D more robust
- ensure that data objects with constants open properly
- fix units behavior when splitting and reading PyCMDS data files

## [3.1.4]

### Added
- Plotting functions like plot, pcolor, and contour now will plot channels e.g. 2D channels within a 3D data object
- Quick plotting methods now have lines and labels for constants
- π release

## [3.1.3]

### Added
- much improved joining of data sets
- constants
- new window functions in smooth1D

## [3.1.2]

### Added
- implementation of split

### Fixed
- improved import of PyCMDS data
- improved import of spcm data
- improved handling of complex dtype within collapse

## [3.1.1]

### Added
- `wt-tree`
- `from_Solis`
- `Downscale`
- methods in kit to calculate fluence
- interactive 2D plots
- `pcolormesh`

### Fixed
- additional bug fixes and conde maintainability improvements

## [3.1.0]

### Added
- `__citation__`
- support for `pathlib` objects

### Changed
- removed fit module
- removed unused artist classes

### Fixed
- recovered `Data.collapse`

## [3.0.4]

### Added
- manifest

## [3.0.3]

### Changed
- migrate requirements

## [3.0.2]

### Fixed
- PyCMDS
- Cary

## [3.0.1]

### Added
- allow for constant values in axis expressions

### Changed
- `from_PyCMDS` will now read incomplete data acquisitions

### Fixed
- windows bug prevented deletion of files
- bug fixes to match actual behavior

## [3.0.0]

## [2.13.9]

## [2.13.8]

## [2.13.7]

## [2.13.6]

### Fixed
- reqirements.txt distribution error

## [2.13.5]

### Added
- initial release

[Unreleased]: https://github.com/wright-group/WrightTools/-/compare/3.5.2...master
[3.5.2]: https://github.com/wright-group/WrightTools/compare/3.5.1...3.5.2
[3.5.1]: https://github.com/wright-group/WrightTools/compare/3.5.0...3.5.1
[3.5.0]: https://github.com/wright-group/WrightTools/compare/3.4.6...3.5.0
[3.4.6]: https://github.com/wright-group/WrightTools/compare/3.4.5...3.4.6
[3.4.5]: https://github.com/wright-group/WrightTools/compare/3.4.4...3.4.5
[3.4.4]: https://github.com/wright-group/WrightTools/compare/3.4.3...3.4.4
[3.4.3]: https://github.com/wright-group/WrightTools/compare/3.4.2...3.4.3
[3.4.2]: https://github.com/wright-group/WrightTools/compare/3.4.1...3.4.2
[3.4.1]: https://github.com/wright-group/WrightTools/compare/3.4.0...3.4.1
[3.4.0]: https://github.com/wright-group/WrightTools/compare/3.3.3...3.4.0
[3.3.3]: https://github.com/wright-group/WrightTools/compare/3.3.2...3.3.3
[3.3.2]: https://github.com/wright-group/WrightTools/compare/3.3.1...3.3.2
[3.3.1]: https://github.com/wright-group/WrightTools/compare/3.3.0...3.3.1
[3.3.0]: https://github.com/wright-group/WrightTools/compare/3.2.7...3.3.0
[3.2.7]: https://github.com/wright-group/WrightTools/compare/3.2.6...3.2.7
[3.2.6]: https://github.com/wright-group/WrightTools/compare/3.2.5...3.2.6
[3.2.5]: https://github.com/wright-group/WrightTools/compare/3.2.4...3.2.5
[3.2.4]: https://github.com/wright-group/WrightTools/compare/3.2.3...3.2.4
[3.2.3]: https://github.com/wright-group/WrightTools/compare/3.2.2...3.2.3
[3.2.2]: https://github.com/wright-group/WrightTools/compare/3.2.1...3.2.2
[3.2.1]: https://github.com/wright-group/WrightTools/compare/3.2.0...3.2.1
[3.2.0]: https://github.com/wright-group/WrightTools/compare/3.1.6...3.2.0
[3.1.6]: https://github.com/wright-group/WrightTools/compare/3.1.5...3.1.6
[3.1.5]: https://github.com/wright-group/WrightTools/compare/3.1.4...3.1.5
[3.1.4]: https://github.com/wright-group/WrightTools/compare/3.1.3...3.1.4
[3.1.3]: https://github.com/wright-group/WrightTools/compare/3.1.2...3.1.3
[3.1.2]: https://github.com/wright-group/WrightTools/compare/3.1.1...3.1.2
[3.1.1]: https://github.com/wright-group/WrightTools/compare/3.1.0...3.1.1
[3.1.0]: https://github.com/wright-group/WrightTools/compare/3.0.4...3.1.0
[3.0.4]: https://github.com/wright-group/WrightTools/compare/3.0.3...3.0.4
[3.0.3]: https://github.com/wright-group/WrightTools/compare/3.0.2...3.0.3
[3.0.2]: https://github.com/wright-group/WrightTools/compare/3.0.1...3.0.2
[3.0.1]: https://github.com/wright-group/WrightTools/compare/3.0.0...3.0.1
[3.0.0]: https://github.com/wright-group/WrightTools/compare/2.13.9...3.0.0
[2.13.9]: https://github.com/wright-group/WrightTools/compare/2.13.8...2.13.9
[2.13.8]: https://github.com/wright-group/WrightTools/compare/2.13.7...2.13.8
[2.13.7]: https://github.com/wright-group/WrightTools/compare/2.13.6...2.13.7
[2.13.6]: https://github.com/wright-group/WrightTools/compare/2.13.5...2.13.6
[2.13.5]: https://github.com/wright-group/WrightTools/releases/tag/2.13.5
<|MERGE_RESOLUTION|>--- conflicted
+++ resolved
@@ -5,17 +5,15 @@
 
 ## [Unreleased]
 
-<<<<<<< HEAD
 ### Added
 - `Data.ichop`, an interation-based version of `Data.chop`
-=======
+
 ### Fixed
 - wt5 explore : fixed bug where data will not load interactively if directory is not cwd
 - constants in chopped data will inherit the units of the original data
 
 ## Changed
 - artists now gets turbo colormap straight from matplotlib
->>>>>>> eb5293ed
 
 ## [3.5.2]
 
