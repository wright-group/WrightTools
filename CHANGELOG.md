--- conflicted
+++ resolved
@@ -5,19 +5,15 @@
 
 ## [Unreleased]
 
-<<<<<<< HEAD
 ### Added
 - `artists.interact2D` supports `cmap` kwarg.
+- iPython integration: autocomplete includes axis, variable, and channel names
 
 ### Changed
 - `artists.interact2D` uses matplotlib norm objects to control colormap scaling
-=======
-## Added
-- iPython integration: autocomplete includes axis, variable, and channel names
 
 ### Fixed
 - `kit.fft`: fixed bug where Fourier coefficients were off by a scalar factor.
->>>>>>> 2fecf169
 
 ## [3.4.4]
 
